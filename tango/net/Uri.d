--- conflicted
+++ resolved
@@ -20,17 +20,7 @@
 
 private import  Integer = tango.text.convert.Integer;
 
-<<<<<<< HEAD
-/*******************************************************************************
-
-        external links
-
-*******************************************************************************/
-
-extern(C) void* memchr(in void* s, int c, size_t n);
-=======
-private import  tango.stdc.string : memchr; 
->>>>>>> 1afaf282
+private import  tango.stdc.string : memchr;
 
 /*******************************************************************************
 
