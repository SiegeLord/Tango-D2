/*******************************************************************************

    copyright:      Copyright (c) 2007-2008 Jascha Wetzel. All rights reserved.

    license:        BSD style: $(LICENSE)

    version:        Initial release: Jan 2008

    authors:        Jascha Wetzel

    This is a regular expression compiler and interpreter based on the Tagged NFA/DFA method.

    The Regex class is not thread safe.

    See <a href="http://en.wikipedia.org/wiki/Regular_expression">Wikpedia's article on regular expressions</a>
    for details on regular expressions in general.

    The used method implies, that the expressions are <i>regular</i>, in the way language theory defines it,
    as opposed to what &quot;regular expression&quot; means in most implementations
    (e.g. PCRE or those from the standard libraries of Perl, Java or Python).
    The advantage of this method is it's performance, it's disadvantage is the inability to realize some features
    that Perl-like regular expressions have (e.g. back-references).
    See <a href="http://swtch.com/~rsc/regexp/regexp1.html">&quot;Regular Expression Matching Can Be Simple And Fast&quot;</a>
    for details on the differences.

    The time for matching a regular expression against an input string of length N is in O(M*N), where M depends on the
    number of matching brackets and the complexity of the expression. That is, M is constant wrt. the input
    and therefore matching is a linear-time process.

    The syntax of a regular expressions is as follows.
    <i>X</i> and <i>Y</i> stand for an arbitrary regular expression.

    <table border=1 cellspacing=0 cellpadding=5>
    <caption>Operators</caption>
    $(TR $(TD X|Y) $(TD alternation, i.e. X or Y) )
    $(TR $(TD (X)) $(TD matching brackets - creates a sub-match) )
    $(TR $(TD (?X)) $(TD non-matching brackets - only groups X, no sub-match is created) )
    $(TR $(TD [Z]) $(TD character class specification, Z is a string of characters or character ranges, e.g. [a-zA-Z0-9_.\-]) )
    $(TR $(TD [^Z]) $(TD negated character class specification) )
    $(TR $(TD &lt;X) $(TD lookbehind, X may be a single character or a character class) )
    $(TR $(TD &gt;X) $(TD lookahead, X may be a single character or a character class) )
    $(TR $(TD ^) $(TD start of input or start of line) )
    $(TR $(TD $) $(TD end of input or end of line) )
    $(TR $(TD \b) $(TD start or end of word, equals (?&lt;\s&gt;\S|&lt;\S&gt;\s)) )
    $(TR $(TD \B) $(TD opposite of \b, equals (?&lt;\S&gt;\S|&lt;\s&gt;\s)) )
    </table>

    <table border=1 cellspacing=0 cellpadding=5>
    <caption>Quantifiers</caption>
    $(TR $(TD X?) $(TD zero or one) )
    $(TR $(TD X*) $(TD zero or more) )
    $(TR $(TD X+) $(TD one or more) )
    $(TR $(TD X{n,m}) $(TD at least n, at most m instances of X.<br>If n is missing, it's set to 0.<br>If m is missing, it is set to infinity.) )
    $(TR $(TD X??) $(TD non-greedy version of the above operators) )
    $(TR $(TD X*?) $(TD see above) )
    $(TR $(TD X+?) $(TD see above) )
    $(TR $(TD X{n,m}?) $(TD see above) )
    </table>

    <table border=1 cellspacing=0 cellpadding=5>
    <caption>Pre-defined character classes</caption>
    $(TR $(TD .) $(TD any printable character) )
    $(TR $(TD \s) $(TD whitespace) )
    $(TR $(TD \S) $(TD non-whitespace) )
    $(TR $(TD \w) $(TD alpha-numeric characters or underscore) )
    $(TR $(TD \W) $(TD opposite of \w) )
    $(TR $(TD \d) $(TD digits) )
    $(TR $(TD \D) $(TD non-digit) )
    </table>

    Note that "alphanumeric" only applies to Latin-1.
*******************************************************************************/
module tango.text.Regex;

debug(TangoRegex) import tango.io.Stdout;

/* *****************************************************************************
    A simple pair
*******************************************************************************/
private struct Pair(T)
{
    static Pair opCall(T a, T b)
    {
        Pair p;
        p.a = a;
        p.b = b;
        return p;
    }

    union
    {
        struct {
            T first, second;
        }
        struct {
            T a, b;
        }
    }
}

/* *****************************************************************************
    Double linked list
*******************************************************************************/
private class List(T)
{
    class Element
    {
        T value;
        Element prev,
                next;

        this(T v)
        {
            value = v;
        }
    }

    size_t  len;
    Element head,
            tail;

    List opCatAssign(T v)
    {
        if ( tail is null )
            head = tail = new Element(v);
        else {
            tail.next = new Element(v);
            tail.next.prev = tail;
            tail = tail.next;
        }
        ++len;
        return this;
    }

    List insertAfter(T w, T v)
    {
        foreach ( e; &this.elements )
        {
            if ( e.value is w )
                return insertAfter(e, v);
        }
        return null;
    }

    List insertAfter(Element e, T v)
    {
        auto tmp = new Element(v);
        tmp.prev = e;
        tmp.next = e.next;
        e.next.prev = tmp;
        e.next = tmp;
        if ( e is tail )
            tail = tmp;
        ++len;
        return this;
    }

    List opCatAssign(List l)
    {
        if ( l.empty )
            return this;
        if ( tail is null ) {
            head = l.head;
            tail = l.tail;
        }
        else {
            tail.next = l.head;
            tail.next.prev = tail;
            tail = l.tail;
        }
        len += l.len;
        return this;
    }

    List pushFront(T v)
    {
        if ( head is null )
            head = tail = new Element(v);
        else
        {
            head.prev = new Element(v);
            head.prev.next = head;
            head = head.prev;
        }
        ++len;
        return this;
    }

    List insertBefore(T w, T v)
    {
        foreach ( e; &this.elements )
        {
            if ( e.value is w )
                return insertBefore(e, v);
        }
        return null;
    }

    List insertBefore(Element e, T v)
    {
        auto tmp = new Element(v);
        tmp.prev = e.prev;
        tmp.next = e;
        e.prev.next = tmp;
        e.prev = tmp;
        if ( e is head )
            head = tmp;
        ++len;
        return this;
    }

    List pushFront(List l)
    {
        if ( l.empty )
            return this;
        if ( head is null ) {
            head = l.head;
            tail = l.tail;
        }
        else {
            head.prev = l.tail;
            head.prev.next = head;
            head = l.head;
        }
        len += l.len;
        return this;
    }

    size_t length()
    {
        return len;
    }

    bool empty()
    {
        return head is null;
    }

    void clear()
    {
        head = null;
        tail = null;
        len = 0;
    }

    void pop()
    {
        remove(tail);
    }

    void remove(Element e)
    {
        if ( e is null )
            return;
        if ( e.prev is null )
            head = e.next;
        else
            e.prev.next = e.next;
        if ( e.next is null )
            tail = e.prev;
        else
            e.next.prev = e.prev;
        --len;
    }

    int elements(int delegate(ref Element) dg)
    {
        for ( Element e=head; e !is null; e = e.next )
        {
            int ret = dg(e);
            if ( ret )
                return ret;
        }
        return 0;
    }

    int elements_reverse(int delegate(ref Element) dg)
    {
        for ( Element e=tail; e !is null; e = e.prev )
        {
            int ret = dg(e);
            if ( ret )
                return ret;
        }
        return 0;
    }

    int opApply(int delegate(ref T) dg)
    {
        for ( Element e=head; e !is null; e = e.next )
        {
            int ret = dg(e.value);
            if ( ret )
                return ret;
        }
        return 0;
    }

    int opApplyReverse(int delegate(ref T) dg)
    {
        for ( Element e=tail; e !is null; e = e.prev )
        {
            int ret = dg(e.value);
            if ( ret )
                return ret;
        }
        return 0;
    }
}

/* *****************************************************************************
    Stack based on dynamic array
*******************************************************************************/
private struct Stack(T)
{
    size_t  _top;
    T[]     stack;

    void push(T v)
    {
        if ( _top >= stack.length )
            stack.length = stack.length*2+1;
        stack[_top] = v;
        ++_top;
    }
    alias push opCatAssign;

    void opCatAssign(T[] vs)
    {
        size_t end = _top+vs.length;
        if ( end > stack.length )
            stack.length = end*2;
        stack[_top..end] = vs;
        _top = end;
    }

    void pop(size_t num)
    {
        assert(_top>=num);
        _top -= num;
    }

    T pop()
    {
        assert(_top>0);
        return stack[--_top];
    }

    T top()
    {
        assert(_top>0);
        return stack[_top-1];
    }

    T* topPtr()
    {
        assert(_top>0);
        return &stack[_top-1];
    }

    bool empty()
    {
        return _top == 0;
    }

    void clear()
    {
        _top = 0;
    }

    size_t length()
    {
        return _top;
    }

    T[] array()
    {
        return stack[0.._top];
    }

    T opIndex(size_t i)
    {
        return stack[i];
    }

    Stack dup()
    {
        Stack s;
        s._top = _top;
        s.stack = stack.dup;
        return s;
    }
}

/* ************************************************************************************************
    Set container based on assoc array
**************************************************************************************************/
private struct Set(T)
{
    bool[T] data;

    static Set opCall()
    {
        Set s;
        return s;
    }

    static Set opCall(T v)
    {
        Set s;
        s ~= v;
        return s;
    }

    void opAddAssign(T v)
    {
        data[v] = true;
    }

    void opAddAssign(Set s)
    {
        foreach ( v; s.elements )
            data[v] = true;
    }
    alias opAddAssign opCatAssign;

    size_t length()
    {
        return data.length;
    }

    T[] elements()
    {
        return data.keys;
    }

    bool remove(T v)
    {
        if ( (v in data) is null )
            return false;
        data.remove(v);
        return true;
    }

    bool contains(T v)
    {
        return (v in data) !is null;
    }

    bool contains(Set s)
    {
        Set tmp = s - this;
        return tmp.empty;
    }

    bool empty()
    {
        return data.length==0;
    }

    Set opSub(Set s)
    {
        Set res = dup;
        foreach ( v; s.elements )
            res.remove(v);
        return res;
    }

    Set dup()
    {
        Set s;
        foreach ( v; data.keys )
            s.data[v] = true;
        return s;
    }
}

/* ************************************************************************************************

**************************************************************************************************/
void quickSort(T)(T[] a)
{
    quickSort(a,cast(size_t)0,a.length);
}

void quickSort(T)(T[] a, size_t l, size_t r)
{
    T t;
    auto i = r-l;
    if ( i < 3 )
    {
        if ( i < 2 )
            return;
        if ( a[l] < a[l+1] )
            return;
        t = a[l];
        a[l] = a[l+1];
        a[l+1] = t;
        return;
    }

    auto p = a[l];
    i = l;
    auto j = r;

    while ( true )
    {
        ++i;
        for ( ; i < j && a[i] < p; ++i ) {}
        --j;
        for ( ; i < j && a[j] >= p; --j ) {}
        if ( i >= j )
            break;
        t = a[i];
        a[i] = a[j];
        a[j] = t;
    }
    --i;
    a[l] = a[i];
    a[i] = p;

    quickSort(a, l, i);
    quickSort(a, i+1, r);
}
import tango.math.Math;

/* ************************************************************************************************
    A range of characters
**************************************************************************************************/
struct CharRange(char_t)
{
    char_t  l_, r_;

    static CharRange opCall(char_t c)
    {
        CharRange cr;
        cr.l_ = c;
        cr.r_ = c;
        return cr;
    }

    static CharRange opCall(char_t a, char_t b)
    {
        CharRange cr;
        cr.l_ = min(a,b);
        cr.r_ = max(a,b);
        return cr;
    }

    char_t l()
    {
        return l_;
    }

    char_t r()
    {
        return r_;
    }

    /* ********************************************************************************************
        Compares the ranges according to their beginning.
    **********************************************************************************************/
    int opCmp(CharRange cr)
    {
        if ( l_ == cr.l_ )
            return 0;
        if ( l_ < cr.l_ )
            return -1;
        return 1;
    }


    const bool opEquals(ref const CharRange cr)
    {
        if ( l_ == cr.l_ && r_ == cr.r_ )
            return true;
        return false;
    }

    bool contains(char_t c)
    {
        return c >= l_ && c <= r_;
    }

    bool contains(CharRange cr)
    {
        return l_ <= cr.l_ && r_ >= cr.r_;
    }

    bool intersects(CharRange cr)
    {
        return r_ >= cr.l_ && l_ <= cr.r_;
    }

    CharRange intersect(CharRange cr)
    {
        assert(intersects(cr));
        CharRange ir;
        ir.l_ = max(l_, cr.l_);
        ir.r_ = min(r_, cr.r_);
        if ( ir.l_ > ir.r_ )
            ir.l_ = ir.r_ = char_t.min;
        return ir;
    }

    CharRange[] subtract(CharRange cr)
    {
        CharRange[] sr;
        if ( cr.contains(this) )
            return sr;
        if ( !intersects(cr) )
            sr ~= this;
        else
        {
            CharRange d;
            if ( contains(cr) )
            {
                d.l_ = l_;
                d.r_ = cast(char_t)(cr.l_-1);
                if ( d.l_ <= d.r_ )
                    sr ~= d;
                d.l_ = cast(char_t)(cr.r_+1);
                d.r_ = r_;
                if ( d.l_ <= d.r_ )
                    sr ~= d;
            }
            else if ( cr.r_ > l_ )
            {
                d.l_ = cast(char_t)(cr.r_+1);
                d.r_ = r_;
                if ( d.l_ <= d.r_ )
                    sr ~= d;
            }
            else if ( cr.l_ < r_ )
            {
                d.l_ = l_;
                d.r_ = cast(char_t)(cr.l_-1);
                if ( d.l_ <= d.r_ )
                    sr ~= d;
            }
        }
        return sr;
    }

    string toString()
    {
        string str;

        if ( l_ == r_ )
        {
            if ( l_ > 0x20 && l_ < 0x7f )
                str = Format.convert("'{}'", l_).idup;
            else
                str = Format.convert("({:x})", cast(int)l_).idup;
        }
        else
        {
            if ( l_ > 0x20 && l_ < 0x7f )
                str = Format.convert("'{}'", l_).idup;
            else
                str = Format.convert("({:x})", cast(int)l_).idup;
            str ~= "-";
            if ( r_ > 0x20 && r_ < 0x7f )
                str ~= Format.convert("'{}'", r_).idup;
            else
                str ~= Format.convert("({:x})", cast(int)r_).idup;
        }
        return str;
    }
}

/* ************************************************************************************************
    Represents a class of characters as used in regular expressions (e.g. [0-9a-z], etc.)
**************************************************************************************************/
struct CharClass(char_t)
{
    alias CharRange!(char_t) range_t;

    //---------------------------------------------------------------------------------------------
    // pre-defined character classes
    static const CharClass!(char_t)
        line_startend = {parts: [
            {l_:0x00, r_:0x00},
            {l_:0x0a, r_:0x0a},
            {l_:0x13, r_:0x13}
        ]},
        digit = {parts: [
            {l_:0x30, r_:0x39}
        ]},
        whitespace = {parts: [
            {l_:0x09, r_:0x09},
            {l_:0x0a, r_:0x0a},
            {l_:0x0b, r_:0x0b},
            {l_:0x13, r_:0x13},
            {l_:0x14, r_:0x14},
            {l_:0x20, r_:0x20}
        ]};

    // 8bit classes
    static if ( is(char_t == char) )
    {
        static const CharClass!(char_t)
            any_char = {parts: [
                {l_:0x01, r_:0xff}
            ]},
            dot_oper = {parts: [
                {l_:0x01, r_:0xff}
            ]},
            alphanum_ = {parts: [
                {l_:0x30, r_:0x39},
                {l_:0x41, r_:0x5a},
                {l_:0x5f, r_:0x5f},
                {l_:0x61, r_:0x7a}
            ]};
    }
    // 16bit and 32bit classes
    static if ( is(char_t == wchar) || is(char_t == dchar) )
    {
        static const CharClass!(char_t)
            any_char = {parts: [
                {l_:0x0001, r_:0xffff}
            ]},
<<<<<<< HEAD
            dot_oper = {parts: [ {l_:0x0001, r_:0xffff}
                /*{l_:0x09,r_:0x13},{l_:0x20, r_:0x7e},{l_:0xa0, r_:0xff},
                {l_:0x0100, r_:0x017f},   // latin extended a
                {l_:0x0180, r_:0x024f},   // latin extended b
                {l_:0x20a3, r_:0x20b5},   // currency symbols*/
=======
            dot_oper = {parts: [
                {l_:0x0001, r_:0xffff}
>>>>>>> 4c9566e9
            ]},
            alphanum_ = {parts: [
                {l_:0x30, r_:0x39},
                {l_:0x41, r_:0x5a},
                {l_:0x5f, r_:0x5f},
                {l_:0x61, r_:0x7a}
            ]};
    }

    //---------------------------------------------------------------------------------------------
    range_t[] parts;

    invariant()
    {
//        foreach ( i, p; parts )
//            assert(p.l_<=p.r_, Int.toString(i)~": "~Int.toString(p.l_)~" > "~Int.toString(p.r_));
    }

    static CharClass opCall(const(CharClass) cc)
    {
        CharClass ncc;
        ncc.parts = cc.parts.dup;
        return ncc;
    }

    const int opCmp(in CharClass cc)
    {
        if ( parts.length < cc.parts.length )
            return -1;
        if ( parts.length > cc.parts.length )
            return 1;
        foreach ( i, p; cc.parts )
        {
            if ( p.l_ != parts[i].l_ || p.r_ != parts[i].r_ )
                return 1;
        }
        return 0;
    }

    bool empty()
    {
        return parts.length <= 0;
    }

    bool matches(char_t c)
    {
        foreach ( p; parts )
        {
            if ( p.contains(c) )
                return true;
        }
        return false;
    }

    CharClass intersect(CharClass cc)
    {
        CharClass ic;
        foreach ( p; parts )
        {
            foreach ( cp; cc.parts )
            {
                if ( p.intersects(cp) )
                    ic.parts ~= p.intersect(cp);
            }
        }
        return ic;
    }

    // requires the class to be optimized
    bool contains(range_t cr)
    {
        foreach ( p; parts )
        {
            if ( p.contains(cr) )
                return true;
        }
        return false;
    }

    // requires the class to be optimized
    bool contains(CharClass cc)
    {
        Louter: foreach ( p; cc.parts )
        {
            foreach ( p2; parts )
            {
                if ( p2.contains(p) )
                    continue Louter;
            }
            return false;
        }
        return true;
    }

    void subtract(CharClass cc)
    {
        negate;
        add(cc);
        negate;
    }

    void add(CharClass cc)
    {
        parts ~= cc.parts;
    }

    void add(range_t cr)
    {
        parts ~= cr;
    }

    void add(char_t c)
    {
        parts ~= CharRange!(char_t)(c);
    }

    /* ********************************************************************************************
        Requires the CharClass to be optimized.
    **********************************************************************************************/
    void negate()
    {
        optimize;
        char_t  start = char_t.min;

        // first part touches left boundary of value range
        if ( parts.length > 0 && parts[0].l_ == start )
        {
            start = parts[0].r_;
            if ( start < char_t.max )
                ++start;

            foreach ( i, ref cr; parts[0 .. $-1] )
            {
                cr.l_ = start;
                cr.r_ = cast(char_t)(parts[i+1].l_-1);
                start = parts[i+1].r_;
                if ( start < char_t.max )
                    ++start;
            }
            if ( start != char_t.max ) {
                parts[$-1].l_ = start;
                parts[$-1].r_ = char_t.max;
            }
            else
                parts.length = parts.length-1;
            return;
        }

        foreach ( i, ref cr; parts )
        {
            char_t tmp = cast(char_t)(cr.l_-1);
            cr.l_ = start;
            start = cr.r_;
            if ( start < char_t.max )
                ++start;
            cr.r_ = tmp;
        }

        // last part does not touch right boundary
        if ( start != char_t.max )
            parts ~= range_t(start, char_t.max);
    }

    void optimize()
    {
        if ( empty )
            return;

        parts.sort;

        size_t i = 0;
        foreach ( p; parts[1 .. $] )
        {
            if ( p.l_ > parts[i].r_+1 ) {
                ++i;
                parts[i].l_ = p.l_;
                parts[i].r_ = p.r_;
                continue;
            }
            parts[i].r_ = max(p.r_, parts[i].r_);
            if ( parts[i].r_ >= char_t.max )
                break;
        }
        parts.length = i+1;
    }

    string toString()
    {
        string str;
        str ~= "[";
        foreach ( p; parts )
            str ~= p.toString;
        str ~= "]";
        return str;
    }
}

debug(UnitTest)
{
unittest
{
    static CharClass!(char) cc = { parts: [{l_:0,r_:10},{l_:0,r_:6},{l_:5,r_:12},{l_:12,r_:17},{l_:20,r_:100}] };
    assert(cc.toString, "[(0)-(a)(0)-(6)(5)-(c)(c)-(11)(14)-'d']");
    cc.optimize;
    assert(cc.toString,  "[(0)-(11)(14)-'d']");
    cc.negate;
    assert(cc.toString,  " [(12)-(13)'e'-(ff)]");
    cc.optimize;
    assert(cc.toString,  "[(0)-(11)(14)-'d']");
    cc.negate;
    assert(cc.toString,  "[(12)-(13)'e'-(ff)]");

    static CharClass!(char) cc2 = { parts: [] };
    assert(cc.toString,  "[]");
    cc2.optimize;
    assert(cc.toString,  "[]");
    cc2.negate;
    assert(cc.toString,  "[(0)-(ff)]");
    cc2.optimize;
    assert(cc.toString,  "[(0)-(ff)]");
    cc2.negate;
    assert(cc.toString,  "[]");

    static CharClass!(char) cc3 = { parts: [{l_:0,r_:100},{l_:200,r_:0xff},] };
    assert(cc3.toString, "[(0)-'d'(c8)-(ff)]");
    cc3.negate;
    assert(cc.toString,  "['e'-(c7)]");
    cc3.negate;
    assert(cc.toString,  "[(0)-'d'(c8)-(ff)]");

    static CharClass!(char) cc4 = { parts: [{l_:0,r_:200},{l_:100,r_:0xff},] };
    assert(cc.toString,  "[(0)-(c8)'d'-(ff)]");
    cc4.optimize;
    assert(cc.toString,  "[(9)-(13)(20)-'~'(a0)-(ff)(100)-(17f)(180)-(24f)(20a3)-(20b5)]");

    static CharClass!(dchar) cc5 = { parts: [{l_:0x9,r_:0x13},{0x20,r_:'~'},{l_:0xa0,r_:0xff},{l_:0x100,r_:0x17f},{l_:0x180,r_:0x24f},{l_:0x20a3,r_:0x20b5}] };
    cc5.optimize;
    assert(cc.toString,  "[(9)-(13)(20)-'~'(a0)-(24f)(20a3)-(20b5)]");
    cc5.negate;
    assert(cc.toString,  "[(0)-(8)(14)-(1f)(7f)-(9f)(250)-(20a2)(20b6)-(10ffff)]");
    cc5.optimize;
    assert(cc.toString,  "[(0)-(8)(14)-(1f)(7f)-(9f)(250)-(20a2)(20b6)-(10ffff)]");
    cc5.negate;
    assert(cc.toString,  "[(9)-(13)(20)-'~'(a0)-(24f)(20a3)-(20b5)]");
}
}

/* ************************************************************************************************

**************************************************************************************************/
private struct Predicate(char_t)
{
    alias const(char_t)[]       string_t;
    alias CharClass!(char_t)    cc_t;
    alias CharRange!(char_t)    cr_t;

    // generic data
    enum Type {
        consume, epsilon, lookahead, lookbehind
    }

    cc_t    input;
    Type    type;

    // data for compiled predicates
    const uint  MAX_BITMAP_LENGTH = 256,
                MAX_SEARCH_LENGTH = 256;
    enum MatchMode {
        generic, generic_l,
        single_char, bitmap, string_search,         // consume
        single_char_l, bitmap_l, string_search_l    // lookahead
    }

    MatchMode   mode;
    // data_chr had to be pulled out of the union due to
    // http://d.puremagic.com/issues/show_bug.cgi?id=2632 --- don't put it back
    // in until this is resolved!
    //
    // Keep in mind that data_str.length can't be modified directly unless the
    // new length is strictly greater than the old length. This is essentially
    // because ubyte.sizeof can be less than char_t.sizeof. If you set
    // data_str.length to anything less than or equal to data_bmp.length,
    // data_str will not be reallocated: only the length value will change but
    // nothing will realize that not that much space has actually been
    // allocated. data_str will be too small and you'll likely get segfaults or
    // such.
    //
    // In short: don't mess with data_str.length. If you have to, remove the
    // union entirely.
    //
    // -- Deewiant
    union {
        ubyte[]     data_bmp;
        string_t    data_str;
    };
    char_t      data_chr;


    void compile()
    {
        assert(input.parts.length > 0);

        // single char?
        if ( input.parts.length == 1 && input.parts[0].l_ == input.parts[0].r_ )
        {
            mode = type==Type.consume ? MatchMode.single_char : MatchMode.single_char_l;
            data_chr = input.parts[0].l_;
            return;
        }
        // check whether we can use a bitmap
        foreach ( p; input.parts )
        {
            if ( p.l_ > MAX_BITMAP_LENGTH || p.r_ > MAX_BITMAP_LENGTH )
                goto LnoBitmap;
        }

        // setup bitmap
        data_bmp.length = MAX_BITMAP_LENGTH/8;
        foreach ( p; input.parts )
        {
            for ( char_t c = p.l_; c <= p.r_; ++c )
                data_bmp[c/8] |= 1 << (c&7);
        }
        mode = type==Type.consume ? MatchMode.bitmap : MatchMode.bitmap_l;
        return;

    LnoBitmap:
/*
        // check whether the class is small enough to justify a string-search
        // TODO: consider inverse class for 8bit chars?
        uint class_size;
        foreach ( p; input.parts )
            class_size += cast(uint)p.r_+1-p.l_;
        if ( class_size > MAX_SEARCH_LENGTH )
            goto Lgeneric;
        data_str.length = class_size;
        size_t ind;
        foreach ( p; input.parts )
        {
            for ( char_t c = p.l_; c <= p.r_; ++c )
                data_str[ind++] = c;
        }
        mode = type==Type.consume ? MatchMode.string_search : MatchMode.string_search_l;
        return;
*/
    Lgeneric:
        data_str = cast(char_t[])input.parts;
        mode = type==Type.consume ? MatchMode.generic : MatchMode.generic_l;
    }

    bool matches(char_t c)
    {
        if ( type == Type.consume || type == Type.lookahead )
            return input.matches(c);
        assert(0);
    }

    Predicate intersect(Predicate p)
    {
        Predicate p2;
        if ( type != Type.epsilon && p.type != Type.epsilon )
            p2.input = input.intersect(p.input);
        return p2;
    }

    bool intersects(Predicate p)
    {
        if ( type != p.type )
            return false;
        foreach ( cr; input.parts )
        {
            foreach ( cr2; p.input.parts )
            {
                if ( cr.intersects(cr2) )
                    return true;
            }
        }
        return false;
    }

    bool exceedsMax(uint maxc)
    {
        foreach ( p; input.parts )
        {
            if ( p.l_ > maxc || p.r_ > maxc )
                return true;
        }

        return false;
    }

    bool empty()
    {
        return type != Type.epsilon && input.empty;
    }

    void subtract(Predicate p)
    {
        if ( type != Type.epsilon && p.type != Type.epsilon )
            input.subtract(p.input);
    }

    void negate()
    {
        assert(type != Type.epsilon);
        input.negate;
    }

    void optimize()
    {
        assert(type != Type.epsilon);
        input.optimize;
    }

    int opCmp(const(Predicate) p)
    {
        return input.opCmp(p.input);
    }

    const bool opEquals(ref const Predicate p)
    {
        if ( type != p.type )
            return false;
        if ( input.opCmp(p.input) != 0 )
            return false;
        return true;
    }

    cc_t getInput()
    {
        return input;
    }

    void setInput(const(cc_t) cc)
    {
        input = cc_t(cc);
    }

    void appendInput(cr_t cr)
    {
        input.add(cr);
    }

    void appendInput(cc_t cc)
    {
        input.add(cc);
    }

    void appendInput(Predicate p)
    {
        input.add(p.input);
    }

    string toString()
    {
        string str;
        switch ( type )
        {
            case Type.consume:      str = input.toString;       break;
            case Type.epsilon:      str = "eps";                break;
            case Type.lookahead:    str = "la:"~input.toString; break;
            case Type.lookbehind:   str = "lb:"~input.toString; break;
            default:
                assert(0);
        }
        return str;
    }
}
import Utf = tango.text.convert.Utf;
import tango.text.convert.Format;

/* ************************************************************************************************

**************************************************************************************************/
class RegExpException : Exception
{
    this(string msg)
    {
        super("RegExp: "~msg);
    }
}

/* ************************************************************************************************
    TNFA state
**************************************************************************************************/
private class TNFAState(char_t)
{
    bool    accept = false,
            visited = false;
    size_t  index;
    List!(TNFATransition!(char_t))  transitions;

    this()
    {
        transitions = new List!(TNFATransition!(char_t));
    }
}


/* ************************************************************************************************
    Priority classes used to linearize priorities after non-linear transition creation.
**************************************************************************************************/
private enum PriorityClass {
    greedy=0, normal=1, reluctant=2, extraReluctant=3
}

/* ********************************************************************************
    TNFA tagged transition
***********************************************************************************/
private class TNFATransition(char_t)
{
    TNFAState!(char_t)  target;
    Predicate!(char_t)  predicate;
    uint                priority,
                        tag;        /// one-based tag number, 0 = untagged
    PriorityClass       priorityClass;

    this(PriorityClass pc)
    {
        priorityClass = pc;
    }

    /******************************************************************************
        Move through states only going via epsilon transitions, and only choosing
        the one with highest priority. If the highest priority transition from a
        state isn't an epsilon transition, false is returned.
        If the accepting NFA state can be reached in this manner, true is returned.

        NOTE: This method does not look for cycles which should be kept in mind for
        later. larsivi 20090827
    *******************************************************************************/
    bool canFinish()
    {
        TNFAState!(char_t)  t = target;
        while (!t.accept) {
            TNFATransition!(char_t) highestPriTrans;
            foreach (trans; t.transitions) {
                if (!highestPriTrans || highestPriTrans.priority > trans.priority)
                    highestPriTrans = trans;
            }
            if (!(highestPriTrans.predicate.type == Predicate!(char_t).Type.epsilon))
                return false;

            t = highestPriTrans.target;
        }
        return true;
    }

}

/* ************************************************************************************************
    Fragments of TNFAs as used in the Thompson method
**************************************************************************************************/
private class TNFAFragment(char_t)
{
    alias TNFAState!(char_t)        state_t;
    alias TNFATransition!(char_t)   trans_t;

    List!(trans_t)  entries,        /// transitions to be added to the entry state
                    exits,          /// transitions to be added to the exit state
                    entry_state,    /// transitions to write the entry state to
                    exit_state;     /// transitions to write the exit state to

    bool swapMatchingBracketSyntax;

    this()
    {
        entries     = new List!(trans_t);
        exits       = new List!(trans_t);
        entry_state = new List!(trans_t);
        exit_state  = new List!(trans_t);
    }

    /* ********************************************************************************************
        Write the given state as entry state to this fragment.
    **********************************************************************************************/
    void setEntry(state_t state)
    {
        state.transitions ~= entries;
        foreach ( t; entry_state )
            t.target = state;
    }

    /* ********************************************************************************************
        Write the given state as exit state to this fragment.
    **********************************************************************************************/
    void setExit(state_t state)
    {
        state.transitions ~= exits;
        foreach ( t; exit_state )
            t.target = state;
    }
}

/* ************************************************************************************************
    Tagged NFA
**************************************************************************************************/
private final class TNFA(char_t)
{
    alias TNFATransition!(char_t)   trans_t;
    alias TNFAFragment!(char_t)     frag_t;
    alias TNFAState!(char_t)        state_t;
    alias Predicate!(char_t)        predicate_t;
    alias char_t[]                  string_t;
    alias CharRange!(char_t)        range_t;
    alias CharClass!(char_t)        cc_t;

    string_t    pattern;
    state_t[]   states;
    state_t     start;

    bool swapMatchingBracketSyntax; /// whether to make (?...) matching and (...) non-matching

    /* ********************************************************************************************
        Creates the TNFA from the given regex pattern
    **********************************************************************************************/
    this(string_t regex)
    {
        next_tag        = 1;
        transitions     = new List!(trans_t);

        pattern = regex;
    }

    /* ********************************************************************************************
        Print the TNFA (tabular representation of the delta function)
    **********************************************************************************************/
    debug(TangoRegex) void print()
    {
        foreach ( int i, s; states )
        {
            Stdout.format("{}{:d2}{}", s is start?">":" ", i, s.accept?"*":" ");

            bool first=true;
            Stdout(" {");
            foreach ( t; s.transitions )
            {
                Stdout.format("{}{}{}:{}->{}", first?"":", ", t.priority, "gnrx"[t.priorityClass], t.predicate.toString, t.target is null?-1:t.target.index);
                if ( t.tag > 0 ) {
                    Stdout.format(" t{}", t.tag);
                }
                first = false;
            }
            Stdout("}").newline;
        }
    }

    uint tagCount()
    {
        return next_tag-1;
    }

    /* ********************************************************************************************
        Constructs the TNFA using extended Thompson method.
        Uses a slightly extended version of Dijkstra's shunting yard algorithm to convert
        the regexp from infix notation.
    **********************************************************************************************/
    void parse(bool unanchored)
    {
        List!(frag_t)       frags       = new List!(frag_t);
        Stack!(Operator)    opStack;
        Stack!(uint)        tagStack;
        Stack!(Pair!(uint)) occurStack;
        opStack ~= Operator.eos;

        /* ****************************************************************************************
            Perform action on operator stack
        ******************************************************************************************/
        bool perform(Operator next_op, bool explicit_operator=true)
        {
            // calculate index in action matrix
            int index = cast(int)opStack.top*(Operator.max+1);
            index += cast(int)next_op;

            debug(tnfa) Stdout.formatln("\t{}:{} -> {}  {} frag(s)",
                operator_names[opStack.top], operator_names[next_op], action_names[action_lookup[index]], frags.length
            );
            switch ( action_lookup[index] )
            {
                case Act.pua:
                    opStack ~= next_op;
                    if ( next_op == Operator.open_par ) {
                        tagStack ~= next_tag;
                        next_tag += 2;
                    }
                    break;
                case Act.poc:
                    switch ( opStack.top )
                    {
                        case Operator.concat:       constructConcat(frags);                             break;
                        case Operator.altern:       constructAltern(frags);                             break;
                        case Operator.zero_one_g:   constructZeroOne(frags, PriorityClass.greedy);      break;
                        case Operator.zero_one_ng:  constructZeroOne(frags, PriorityClass.reluctant);   break;
                        case Operator.zero_one_xr:  constructZeroOne(frags, PriorityClass.extraReluctant);  break;
                        case Operator.zero_more_g:  constructZeroMore(frags, PriorityClass.greedy);     break;
                        case Operator.zero_more_ng: constructZeroMore(frags, PriorityClass.reluctant);  break;
                        case Operator.zero_more_xr: constructZeroMore(frags, PriorityClass.extraReluctant); break;
                        case Operator.one_more_g:   constructOneMore(frags, PriorityClass.greedy);      break;
                        case Operator.one_more_ng:  constructOneMore(frags, PriorityClass.reluctant);   break;
                        case Operator.one_more_xr:  constructOneMore(frags, PriorityClass.extraReluctant);  break;
                        case Operator.occur_g:
                            Pair!(uint) occur = occurStack.pop;
                            constructOccur(frags, occur.a, occur.b, PriorityClass.greedy);
                            break;
                        case Operator.occur_ng:
                            Pair!(uint) occur = occurStack.pop;
                            constructOccur(frags, occur.a, occur.b, PriorityClass.reluctant);
                            break;
                        default:
                            throw new RegExpException("cannot process operand at \""~Utf.toString(pattern[cursor..$]).idup~"\"");
                    }
                    opStack.pop;

                    perform(next_op, false);
                    break;
                case Act.poa:
                    opStack.pop;
                    break;
                case Act.pca:
                    if ( opStack.top == Operator.open_par )
                    {
                        if ( tagStack.empty )
                            throw new RegExpException(Format.convert("Missing opening parentheses for closing parentheses at char {} \"{}\"", cursor, Utf.toString(pattern[cursor..$])).idup);
                        constructBracket(frags, tagStack.top);
                        tagStack.pop;
                    }
                    else {
                        assert(opStack.top == Operator.open_par_nm);
                        constructBracket(frags);
                    }
                    opStack.pop;
                    break;
                case Act.don:
                    return true;
                case Act.err:
                default:
                    throw new RegExpException(Format.convert("Unexpected operand at char {} \"{}\" in \"{}\"", cursor, Utf.toString(pattern[cursor..$]), Utf.toString(pattern)).idup);
            }

            return false;
        }

        // add implicit extra reluctant .* (with . == any_char) at the beginning for unanchored matches
        // and matching bracket for total match group
        if ( unanchored ) {
            frags ~= constructChars(cc_t.any_char, predicate_t.Type.consume);
            perform(Operator.zero_more_xr, false);
            perform(Operator.concat, false);
            perform(Operator.open_par, false);
        }

        // convert regex to postfix and create TNFA
        bool implicit_concat;
        predicate_t.Type pred_type;

        while ( !endOfPattern )
        {
            pred_type = predicate_t.Type.consume;

            dchar c = readPattern;
            switch ( c )
            {
                case '|':
                    perform(Operator.altern);
                    implicit_concat = false;
                    break;
                case '(':
                    if ( implicit_concat )
                        perform(Operator.concat, false);
                    implicit_concat = false;
                    if ( peekPattern == '?' ) {
                        readPattern;
                        perform(swapMatchingBracketSyntax?Operator.open_par:Operator.open_par_nm);
                    }
                    else
                        perform(swapMatchingBracketSyntax?Operator.open_par_nm:Operator.open_par);
                    break;
                case ')':
                    perform(Operator.close_par);
                    break;
                case '?':
                    if ( peekPattern == '?' ) {
                        readPattern;
                        perform(Operator.zero_one_ng);
                    }
                    else
                        perform(Operator.zero_one_g);
                    break;
                case '*':
                    if ( peekPattern == '?' ) {
                        readPattern;
                        perform(Operator.zero_more_ng);
                    }
                    else
                        perform(Operator.zero_more_g);
                    break;
                case '+':
                    if ( peekPattern == '?' ) {
                        readPattern;
                        perform(Operator.one_more_ng);
                    }
                    else
                        perform(Operator.one_more_g);
                    break;
                case '{':
                    Pair!(uint) occur;
                    parseOccurCount(occur.a, occur.b);
                    occurStack ~= occur;
                    if ( peekPattern == '?' ) {
                        readPattern;
                        perform(Operator.occur_ng);
                    }
                    else
                        perform(Operator.occur_g);
                    break;
                case '[':
                    if ( implicit_concat )
                        perform(Operator.concat, false);
                    implicit_concat = true;
                    frags ~= constructCharClass(pred_type);
                    break;
                case '.':
                    if ( implicit_concat )
                        perform(Operator.concat, false);
                    implicit_concat = true;
                    frags ~= constructChars(cc_t.dot_oper, pred_type);
                    break;
                case '$':
                    if ( implicit_concat )
                        perform(Operator.concat, false);
                    implicit_concat = true;

                    frags ~= constructChars(cc_t.line_startend, predicate_t.Type.lookahead);
                    break;
                case '^':
                    if ( implicit_concat )
                        perform(Operator.concat, false);
                    implicit_concat = true;

                    frags ~= constructChars(cc_t.line_startend, predicate_t.Type.lookbehind);
                    break;
                case '>':
                    c = readPattern;
                    pred_type = predicate_t.Type.lookahead;
                    if ( c == '[' )
                        goto case '[';
                    else if ( c == '\\' )
                        goto case '\\';
                    else if ( c == '.' )
                        goto case '.';
                    else
                        goto default;
                case '<':
                    c = readPattern;
                    pred_type = predicate_t.Type.lookbehind;
                    if ( c == '[' )
                        goto case '[';
                    else if ( c == '\\' )
                        goto case '\\';
                    else if ( c == '.' )
                        goto case '.';
                    else
                        goto default;
                case '\\':
                    c = readPattern;

                    if ( implicit_concat )
                        perform(Operator.concat, false);
                    implicit_concat = true;

                    switch ( c )
                    {
                        case 't':
                            frags ~= constructSingleChar('\t', pred_type);
                            break;
                        case 'n':
                            frags ~= constructSingleChar('\n', pred_type);
                            break;
                        case 'r':
                            frags ~= constructSingleChar('\r', pred_type);
                            break;
                        case 'w':   // alphanumeric and _
                            frags ~= constructChars(cc_t.alphanum_, pred_type);
                            break;
                        case 'W':   // non-(alphanum and _)
                            auto cc = cc_t(cc_t.alphanum_);
                            cc.negate;
                            frags ~= constructChars(cc, pred_type);
                            break;
                        case 's':   // whitespace
                            frags ~= constructChars(cc_t.whitespace, pred_type);
                            break;
                        case 'S':   // non-whitespace
                            auto cc = cc_t(cc_t.whitespace);
                            cc.negate;
                            frags ~= constructChars(cc, pred_type);
                            break;
                        case 'd':   // digit
                            frags ~= constructChars(cc_t.digit, pred_type);
                            break;
                        case 'D':   // non-digit
                            auto cc = cc_t(cc_t.digit);
                            cc.negate;
                            frags ~= constructChars(cc, pred_type);
                            break;
                        case 'b':   // either end of word
                            if ( pred_type != predicate_t.Type.consume )
                                throw new RegExpException("Escape sequence \\b not allowed in look-ahead or -behind");

                            // create (?<\S>\s|<\s>\S)
                            auto cc = cc_t(cc_t.whitespace);
                            cc.negate;

                            perform(Operator.open_par_nm);

                            frags ~= constructChars(cc, predicate_t.Type.lookbehind);
                            perform(Operator.concat, false);
                            frags ~= constructChars(cc_t.whitespace, predicate_t.Type.lookahead);
                            perform(Operator.altern, false);
                            frags ~= constructChars(cc_t.whitespace, predicate_t.Type.lookbehind);
                            perform(Operator.concat, false);
                            frags ~= constructChars(cc, predicate_t.Type.lookahead);

                            perform(Operator.close_par, false);
                            break;
                        case 'B':   // neither end of word
                            if ( pred_type != predicate_t.Type.consume )
                                throw new RegExpException("Escape sequence \\B not allowed in look-ahead or -behind");

                            // create (?<\S>\S|<\s>\s)
                            auto cc = cc_t(cc_t.whitespace);
                            cc.negate;

                            perform(Operator.open_par_nm);

                            frags ~= constructChars(cc, predicate_t.Type.lookbehind);
                            perform(Operator.concat, false);
                            frags ~= constructChars(cc, predicate_t.Type.lookahead);
                            perform(Operator.altern, false);
                            frags ~= constructChars(cc_t.whitespace, predicate_t.Type.lookbehind);
                            perform(Operator.concat, false);
                            frags ~= constructChars(cc_t.whitespace, predicate_t.Type.lookahead);

                            perform(Operator.close_par, false);
                            break;
                        case '(':
                        case ')':
                        case '[':
                        case ']':
                        case '{':
                        case '}':
                        case '*':
                        case '+':
                        case '?':
                        case '.':
                        case '\\':
                        case '^':
                        case '$':
                        case '|':
                        case '<':
                        case '>':
                        default:
                            frags ~= constructSingleChar(c, pred_type);
                            break;
//                            throw new RegExpException(Format.convert("Unknown escape sequence \\{}", c));
                    }
                    break;

                default:
                    if ( implicit_concat )
                        perform(Operator.concat, false);
                    implicit_concat = true;
                    frags ~= constructSingleChar(c, pred_type);
            }
        }

        // add implicit reluctant .* (with . == any_char) at the end for unanchored matches
        if ( unanchored )
        {
            perform(Operator.close_par, false);
            if ( implicit_concat )
                perform(Operator.concat, false);
            frags ~= constructChars(cc_t.any_char, predicate_t.Type.consume);
            perform(Operator.zero_more_ng, false);
        }

        // empty operator stack
        while ( !perform(Operator.eos) ) {}

        // set start and finish states
        start = addState;
        state_t finish = addState;
        finish.accept = true;

        foreach ( f; frags ) {
            f.setExit(finish);
            f.setEntry(start);
        }

        // set transition priorities
        List!(trans_t)[PriorityClass.max+1] trans;
        foreach ( ref t; trans )
            t = new List!(trans_t);

        Stack!(trans_t) todo;
        state_t state = start;

        while ( !todo.empty || !state.visited )
        {
            if ( !state.visited )
            {
                state.visited = true;
                foreach_reverse ( t; state.transitions )
                    todo ~= t;
            }

            if ( todo.empty )
                break;
            trans_t t = todo.top;
            todo.pop;
            assert(t.priorityClass<=PriorityClass.max);
            trans[t.priorityClass] ~= t;
            state = t.target;
        }

        uint nextPrio;
        foreach ( ts; trans )
        {
            foreach ( t; ts )
                t.priority = nextPrio++;
        }
    }

private:
    uint            next_tag;
    size_t          cursor,
                    next_cursor;
    List!(trans_t)  transitions;

    state_t[state_t]    clonedStates;
    trans_t[trans_t]    clonedTransitions;

    /// RegEx operators
    enum Operator {
        eos, concat, altern, open_par, close_par,
        zero_one_g, zero_more_g, one_more_g,        // greedy
        zero_one_ng, zero_more_ng, one_more_ng,     // non-greedy/reluctant
        zero_one_xr, zero_more_xr, one_more_xr,     // extra-reluctant
        open_par_nm, occur_g, occur_ng
    }
    const const(char)[][] operator_names = ["EOS", "concat", "|", "(", ")", "?", "*", "+", "??", "*?", "+?", "??x", "*?x", "+?x", "(?", "{x,y}", "{x,y}?"];

    /// Actions for to-postfix transformation
    enum Act {
        pua, poc, poa, pca, don, err
    }
    const const(char)[][] action_names = ["push+advance", "pop+copy", "pop+advance", "pop+copy+advance", "done", "error"];

    /// Action lookup for to-postfix transformation
    const Act[] action_lookup =
    [
    //  eos      concat   |        (        )        ?        *        +        ??       *?       +?       ??extra  *?extra  +?extra  (?       {x,y}    {x,y}?
        Act.don, Act.pua, Act.pua, Act.pua, Act.err, Act.pua, Act.pua, Act.pua, Act.pua, Act.pua, Act.pua, Act.pua, Act.pua, Act.pua, Act.pua, Act.pua, Act.pua,
        Act.poc, Act.poc, Act.poc, Act.pua, Act.poc, Act.pua, Act.pua, Act.pua, Act.pua, Act.pua, Act.pua, Act.pua, Act.pua, Act.pua, Act.pua, Act.pua, Act.pua,
        Act.poc, Act.pua, Act.poc, Act.pua, Act.poc, Act.pua, Act.pua, Act.pua, Act.pua, Act.pua, Act.pua, Act.pua, Act.pua, Act.pua, Act.pua, Act.pua, Act.pua,
        Act.err, Act.pua, Act.pua, Act.pua, Act.pca, Act.pua, Act.pua, Act.pua, Act.pua, Act.pua, Act.pua, Act.pua, Act.pua, Act.pua, Act.pua, Act.pua, Act.pua,
        Act.err, Act.err, Act.err, Act.err, Act.err, Act.err, Act.err, Act.err, Act.err, Act.err, Act.err, Act.err, Act.err, Act.err, Act.err, Act.err, Act.err,
        Act.poc, Act.poc, Act.poc, Act.pua, Act.poc, Act.poc, Act.poc, Act.poc, Act.poc, Act.poc, Act.poc, Act.poc, Act.poc, Act.poc, Act.pua, Act.poc, Act.poc,
        Act.poc, Act.poc, Act.poc, Act.pua, Act.poc, Act.poc, Act.poc, Act.poc, Act.poc, Act.poc, Act.poc, Act.poc, Act.poc, Act.poc, Act.pua, Act.poc, Act.poc,
        Act.poc, Act.poc, Act.poc, Act.pua, Act.poc, Act.poc, Act.poc, Act.poc, Act.poc, Act.poc, Act.poc, Act.poc, Act.poc, Act.poc, Act.pua, Act.poc, Act.poc,
        Act.poc, Act.poc, Act.poc, Act.pua, Act.poc, Act.poc, Act.poc, Act.poc, Act.poc, Act.poc, Act.poc, Act.poc, Act.poc, Act.poc, Act.pua, Act.poc, Act.poc,
        Act.poc, Act.poc, Act.poc, Act.pua, Act.poc, Act.poc, Act.poc, Act.poc, Act.poc, Act.poc, Act.poc, Act.poc, Act.poc, Act.poc, Act.pua, Act.poc, Act.poc,
        Act.poc, Act.poc, Act.poc, Act.pua, Act.poc, Act.poc, Act.poc, Act.poc, Act.poc, Act.poc, Act.poc, Act.poc, Act.poc, Act.poc, Act.pua, Act.poc, Act.poc,
        Act.poc, Act.poc, Act.poc, Act.pua, Act.poc, Act.poc, Act.poc, Act.poc, Act.poc, Act.poc, Act.poc, Act.poc, Act.poc, Act.poc, Act.pua, Act.poc, Act.poc,
        Act.poc, Act.poc, Act.poc, Act.pua, Act.poc, Act.poc, Act.poc, Act.poc, Act.poc, Act.poc, Act.poc, Act.poc, Act.poc, Act.poc, Act.pua, Act.poc, Act.poc,
        Act.poc, Act.poc, Act.poc, Act.pua, Act.poc, Act.poc, Act.poc, Act.poc, Act.poc, Act.poc, Act.poc, Act.poc, Act.poc, Act.poc, Act.pua, Act.poc, Act.poc,
        Act.err, Act.pua, Act.pua, Act.pua, Act.pca, Act.pua, Act.pua, Act.pua, Act.pua, Act.pua, Act.pua, Act.pua, Act.pua, Act.pua, Act.pua, Act.pua, Act.pua,
        Act.poc, Act.poc, Act.poc, Act.pua, Act.poc, Act.poc, Act.poc, Act.poc, Act.poc, Act.poc, Act.poc, Act.poc, Act.poc, Act.poc, Act.pua, Act.poc, Act.poc,
        Act.poc, Act.poc, Act.poc, Act.pua, Act.poc, Act.poc, Act.poc, Act.poc, Act.poc, Act.poc, Act.poc, Act.poc, Act.poc, Act.poc, Act.pua, Act.poc, Act.poc
    ];

    final dchar peekPattern()
    {
        auto tmp = next_cursor;
        if ( tmp < pattern.length )
            return decode(pattern, tmp);
        return 0;
    }

    final dchar readPattern()
    {
        cursor = next_cursor;
        if ( next_cursor < pattern.length )
            return decode(pattern, next_cursor);
        return 0;
    }

    final bool endOfPattern()
    {
        return next_cursor >= pattern.length;
    }

    state_t addState()
    {
        state_t s = new state_t;
        s.index = states.length;
        states ~= s;
        return s;
    }

    trans_t addTransition(PriorityClass pc = PriorityClass.normal)
    {
        trans_t trans = new trans_t(pc);
        transitions ~= trans;
        return trans;
    }

    uint parseNumber()
    {
        uint res;
        while ( !endOfPattern )
        {
            auto c = peekPattern;
            if ( c < '0' || c > '9' )
                break;
            res = res*10+(c-'0');
            readPattern;
        }
        return res;
    }

    void parseOccurCount(out uint minOccur, out uint maxOccur)
    {
        assert(pattern[cursor] == '{');

        minOccur = parseNumber;
        if ( peekPattern == '}' ) {
            readPattern;
            maxOccur = minOccur;
            return;
        }
        if ( peekPattern != ',' )
            throw new RegExpException("Invalid occurence range at \""~Utf.toString(pattern[cursor..$]).idup~"\"");
        readPattern;
        maxOccur = parseNumber;
        if ( peekPattern != '}' )
            throw new RegExpException("Invalid occurence range at \""~Utf.toString(pattern[cursor..$]).idup~"\"");
        readPattern;
        if ( maxOccur > 0 && maxOccur < minOccur )
            throw new RegExpException("Invalid occurence range (max < min) at \""~Utf.toString(pattern[cursor..$]).idup~"\"");
    }

    trans_t clone(trans_t t)
    {
        if ( t is null )
            return null;
        trans_t* tmp = t in clonedTransitions;
        if ( tmp !is null )
            return *tmp;

        trans_t t2 = new trans_t(t.priorityClass);
        clonedTransitions[t] = t2;
        t2.tag = t.tag;
        t2.priority = t.priority;
        t2.predicate = t.predicate;
        t2.target = clone(t.target);
        transitions ~= t2;
        return t2;
    }

    state_t clone(state_t s)
    {
        if ( s is null )
            return null;
        state_t* tmp = s in clonedStates;
        if ( tmp !is null )
            return *tmp;

        state_t s2 = new state_t;
        clonedStates[s] = s2;
        s2.accept = s.accept;
        s2.visited = s.visited;
        foreach ( t; s.transitions )
            s2.transitions ~= clone(t);
        s2.index = states.length;
        states ~= s2;
        return s2;
    }

    frag_t clone(frag_t f)
    {
        if ( f is null )
            return null;
        clonedStates = null;
        clonedTransitions = null;

        frag_t f2 = new frag_t;
        foreach ( t; f.entries )
            f2.entries ~= clone(t);
        foreach ( t; f.exits )
            f2.exits ~= clone(t);
        foreach ( t; f.entry_state )
            f2.entry_state ~= clone(t);
        foreach ( t; f.exit_state )
            f2.exit_state ~= clone(t);
        return f2;
    }

    //---------------------------------------------------------------------------------------------
    // Thompson constructions of NFA fragments

    frag_t constructSingleChar(char_t c, predicate_t.Type type)
    {
        debug(tnfa) Stdout.formatln("constructCharFrag {}", c);

        trans_t trans = addTransition;
        trans.predicate.appendInput(CharRange!(char_t)(c));

        trans.predicate.type = type;

        frag_t frag = new frag_t;
        frag.exit_state ~= trans;
        frag.entries    ~= trans;
        return frag;
    }

    frag_t constructChars(string_t chars, in predicate_t.Type type)
    {
        cc_t cc;
        for ( int i = 0; i < chars.length; ++i )
            cc.add(chars[i]);

        return constructChars(cc, type);
    }

    frag_t constructChars(const(cc_t) charclass, in predicate_t.Type type)
    {
        debug(tnfa) Stdout.format("constructChars type={}", type);

        trans_t trans = addTransition;
        trans.predicate.type = type;

        trans.predicate.setInput(cc_t(charclass));

        trans.predicate.optimize;
        debug(tnfa) Stdout.formatln("-> {}", trans.predicate.toString);

        frag_t frag = new frag_t;
        frag.exit_state ~= trans;
        frag.entries    ~= trans;
        return frag;
    }

    frag_t constructCharClass(predicate_t.Type type)
    {
        debug(tnfa) Stdout.format("constructCharClass type={}", type);
        auto oldCursor = cursor;

        trans_t trans = addTransition;

        bool negated=false;
        if ( peekPattern == '^' ) {
            readPattern;
            negated = true;
        }

        char_t  last;
        bool    have_range_start,
                first_char = true;
        for ( ; !endOfPattern && peekPattern != ']'; )
        {
            dchar c = readPattern;
            switch ( c )
            {
                case '-':
                    if ( first_char ) {
                        trans.predicate.appendInput(range_t(c));
                        break;
                    }
                    if ( !have_range_start )
                        throw new RegExpException("Missing range start for '-' operator after \""~Utf.toString(pattern).idup~"\"");
                    else if ( endOfPattern || peekPattern == ']' )
                        throw new RegExpException("Missing range end for '-' operator after \""~Utf.toString(pattern).idup~"\"");
                    else {
                        c = readPattern;
                        trans.predicate.appendInput(range_t(last, c));
                        have_range_start = false;
                    }
                    break;
                case '\\':
                    if ( endOfPattern )
                        throw new RegExpException("unexpected end of string after \""~Utf.toString(pattern).idup~"\"");
                    c = readPattern;
                    switch ( c )
                    {
                        case 't':
                            c = '\t';
                            break;
                        case 'n':
                            c = '\n';
                            break;
                        case 'r':
                            c = '\r';
                            break;
                        default:
                            break;
                    }
                default:
                    if ( have_range_start )
                        trans.predicate.appendInput(range_t(last));
                    last = c;
                    have_range_start = true;
            }
            first_char = false;
        }
        if ( !endOfPattern )
            readPattern;
        if ( last != char_t.init )
            trans.predicate.appendInput(range_t(last));
        debug(tnfa) Stdout.formatln(" {}", pattern[oldCursor..cursor]);

        if ( negated ) {
            auto tmp = cc_t(cc_t.any_char);
            tmp.subtract(trans.predicate.input);
            trans.predicate.input = tmp;
        }
        else
            trans.predicate.optimize;
        debug(tnfa) Stdout.formatln("-> {}", trans.predicate.toString);

        trans.predicate.type = type;

        frag_t frag = new frag_t;
        frag.exit_state ~= trans;
        frag.entries    ~= trans;
        return frag;
    }

    void constructBracket(List!(frag_t) frags, uint tag=0)
    {
        debug(tnfa) Stdout.formatln("constructBracket");

        state_t entry = addState,
                exit = addState;
        frags.tail.value.setEntry(entry);
        frags.tail.value.setExit(exit);

        trans_t tag1 = addTransition,
                tag2 = addTransition;
        tag1.predicate.type = predicate_t.Type.epsilon;
        tag2.predicate.type = predicate_t.Type.epsilon;
        if ( tag > 0 )
        {
            // make sure the tag indeces for bracket x are always
            // x*2 for the opening bracket and x*2+1 for the closing bracket
            tag1.tag = tag++;
            tag2.tag = tag;
        }
        tag1.target = entry;
        exit.transitions ~= tag2;

        frag_t frag = new frag_t;
        frag.entries ~= tag1;
        frag.exit_state ~= tag2;
        frags.pop;
        frags ~= frag;
    }

    void constructOneMore(List!(frag_t) frags, PriorityClass prioClass)
    {
        debug(tnfa) Stdout.formatln("constructOneMore");

        if ( frags.empty )
            throw new RegExpException("too few arguments for + at \""~Utf.toString(pattern[cursor..$]).idup~"\"");

        trans_t repeat = addTransition(prioClass),
                cont = addTransition;
        repeat.predicate.type = predicate_t.Type.epsilon;
        cont.predicate.type = predicate_t.Type.epsilon;

        state_t s = addState;
        frags.tail.value.setExit(s);
        s.transitions ~= repeat;
        s.transitions ~= cont;

        frag_t frag = new frag_t;
        frag.entries ~= frags.tail.value.entries;
        frag.entry_state ~= frags.tail.value.entry_state;
        frag.entry_state ~= repeat;
        frag.exit_state ~= cont;
        frags.pop;
        frags ~= frag;
    }

    void constructZeroMore(List!(frag_t) frags, PriorityClass prioClass)
    {
        debug(tnfa) Stdout.formatln("constructZeroMore");

        if ( frags.empty )
            throw new RegExpException("too few arguments for * at \""~Utf.toString(pattern[cursor..$]).idup~"\"");

        trans_t enter = addTransition(prioClass),
                repeat = addTransition(prioClass),
                skip = addTransition;
        skip.predicate.type = predicate_t.Type.epsilon;
        repeat.predicate.type = predicate_t.Type.epsilon;
        enter.predicate.type = predicate_t.Type.epsilon;

        state_t entry = addState,
                exit = addState;
        frags.tail.value.setEntry(entry);
        frags.tail.value.setExit(exit);
        exit.transitions ~= repeat;
        enter.target = entry;

        frag_t frag = new frag_t;
        frag.entries ~= skip;
        frag.entries ~= enter;
        frag.exit_state ~= skip;
        frag.entry_state ~= repeat;
        frags.pop;
        frags ~= frag;
    }

    void constructZeroOne(List!(frag_t) frags, PriorityClass prioClass)
    {
        debug(tnfa) Stdout.formatln("constructZeroOne");

        if ( frags.empty )
            throw new RegExpException("too few arguments for ? at \""~Utf.toString(pattern[cursor..$]).idup~"\"");

        trans_t use = addTransition(prioClass),
                skip = addTransition;
        use.predicate.type = predicate_t.Type.epsilon;
        skip.predicate.type = predicate_t.Type.epsilon;

        state_t s = addState;
        frags.tail.value.setEntry(s);
        use.target = s;

        frag_t frag = new frag_t;
        frag.entries ~= use;
        frag.entries ~= skip;
        frag.exits ~= frags.tail.value.exits;
        frag.exit_state ~= frags.tail.value.exit_state;
        frag.exit_state ~= skip;
        frags.pop;
        frags ~= frag;
    }

    void constructOccur(List!(frag_t) frags, uint minOccur, uint maxOccur, PriorityClass prioClass)
    {
        debug(tnfa) Stdout.formatln("constructOccur {},{}", minOccur, maxOccur);

        if ( frags.empty )
            throw new RegExpException("too few arguments for {x,y} at \""~Utf.toString(pattern[cursor..$]).idup~"\"");

        state_t s;
        frag_t  total = new frag_t,
                prev;

        for ( int i = 0; i < minOccur; ++i )
        {
            frag_t f = clone(frags.tail.value);
            if ( prev !is null ) {
                s = addState;
                prev.setExit(s);
                f.setEntry(s);
            }
            else {
                total.entries = f.entries;
                total.entry_state = f.entry_state;
            }
            prev = f;
        }

        if ( maxOccur == 0 )
        {
            frag_t f = frags.tail.value;
            trans_t t = addTransition;
            t.predicate.type = predicate_t.Type.epsilon;
            f.entries ~= t;
            f.exit_state ~= t;

            t = addTransition;
            t.predicate.type = predicate_t.Type.epsilon;
            f.exits ~= t;
            f.entry_state ~= t;

            s = addState;
            f.setEntry(s);

            if ( prev !is null )
                prev.setExit(s);
            else {
                total.entries = f.entries;
                total.entry_state = f.entry_state;
            }

            prev = f;
        }

        for ( int i = minOccur; i < maxOccur; ++i )
        {
            frag_t f;
            if ( i < maxOccur-1 )
                f = clone(frags.tail.value);
            else
                f = frags.tail.value;
            trans_t t = addTransition;
            t.predicate.type = predicate_t.Type.epsilon;
            f.entries ~= t;
            f.exit_state ~= t;

            if ( prev !is null ) {
                s = addState;
                prev.setExit(s);
                f.setEntry(s);
            }
            else {
                total.entries = f.entries;
                total.entry_state = f.entry_state;
            }
            prev = f;
        }

        total.exits = prev.exits;
        total.exit_state = prev.exit_state;

        frags.pop;
        frags ~= total;
    }

    void constructAltern(List!(frag_t) frags)
    {
        debug(tnfa) Stdout.formatln("constructAltern");

        if ( frags.empty || frags.head is frags.tail )
            throw new RegExpException("too few arguments for | at \""~Utf.toString(pattern[cursor..$]).idup~"\"");

        frag_t  frag = new frag_t,
                f1 = frags.tail.value,
                f2 = frags.tail.prev.value;
        frag.entry_state ~= f2.entry_state;
        frag.entry_state ~= f1.entry_state;
        frag.exit_state ~= f2.exit_state;
        frag.exit_state ~= f1.exit_state;
        frag.entries ~= f2.entries;
        frag.entries ~= f1.entries;
        frag.exits ~= f2.exits;
        frag.exits ~= f1.exits;

        frags.pop;
        frags.pop;
        frags ~= frag;
    }

    void constructConcat(List!(frag_t) frags)
    {
        debug(tnfa) Stdout.formatln("constructConcat");

        if ( frags.empty || frags.head is frags.tail )
            throw new RegExpException("too few operands for concatenation at \""~Utf.toString(pattern[cursor..$]).idup~"\"");

        frag_t  f1 = frags.tail.value,
                f2 = frags.tail.prev.value;

        state_t state = addState;
        f2.setExit(state);
        f1.setEntry(state);

        frag_t frag = new frag_t;
        frag.entries ~= f2.entries;
        frag.exits ~= f1.exits;
        frag.entry_state ~= f2.entry_state;
        frag.exit_state ~= f1.exit_state;
        frags.pop;
        frags.pop;
        frags ~= frag;
    }
}
import tango.core.Array;

/* ************************************************************************************************
    Tagged DFA
**************************************************************************************************/
private class TDFA(char_t)
{
    alias Predicate!(char_t)    predicate_t;
    alias CharRange!(char_t)    range_t;
    alias CharClass!(char_t)    charclass_t;
    alias char_t[]              string_t;

    const uint CURRENT_POSITION_REGISTER = ~0;

    /* ********************************************************************************************
        Tag map assignment command
    **********************************************************************************************/
    struct Command
    {
        uint        dst,    /// register index to recieve data
                    src;    /// register index or CURRENT_POSITION_REGISTER for current position

        string toString()
        {
            return Format.convert("{}<-{}", dst, src==CURRENT_POSITION_REGISTER?"p":Format.convert("{}", src)).idup;
        }

        /* ****************************************************************************************
            Order transitions by the order of their predicates.
        ******************************************************************************************/
        int opCmp(Command cmd)
        {
            if ( src == CURRENT_POSITION_REGISTER && cmd.src != CURRENT_POSITION_REGISTER )
                return 1;
            if ( src != CURRENT_POSITION_REGISTER && cmd.src == CURRENT_POSITION_REGISTER )
                return -1;
            if ( dst < cmd.dst )
                return -1;
            if ( dst == cmd.dst )
                return 0;
            return 1;
        }

        const bool opEquals(ref const Command cmd)
        {
            if ( dst != cmd.dst || src != cmd.src )
                return false;
            return true;
        }
    }

    struct TagIndex
    {
        uint    tag,
                index;
    }

    /* ********************************************************************************************
        TDFA state
    **********************************************************************************************/
    class State
    {
        enum Mode {
            GENERIC, MIXED, LOOKUP
        }

        const uint  LOOKUP_LENGTH = 256,
                    INVALID_STATE = 255;

        bool            accept = false;
        bool            reluctant = false;
        size_t          index;
        Transition[]    transitions,
                        generic_transitions;
        Command[]       finishers;

        ubyte[]         lookup;
        Mode            mode;

        void optimize()
        {
            // merge transitions with equal targets (same state index and equal commands)
            size_t[] remove_indeces;
            foreach ( i, t; transitions[0 .. $-1] )
            {
                foreach ( t2; transitions[i+1 .. $] )
                {
                    if ( t.predicate.type != t2.predicate.type || !t.equalTarget(t2) )
                        continue;
                    t2.predicate.appendInput(t.predicate);
                    remove_indeces ~= i;
                    break;
                }
            }

            // remove transitions that have been merged into another
            if ( remove_indeces.length > 0 )
            {
                Transition[] tmp;
                tmp.length = transitions.length - remove_indeces.length;
                size_t next_remove, next;
                foreach ( i, t; transitions )
                {
                    if ( next_remove < remove_indeces.length && remove_indeces[next_remove] == i ) {
                        ++next_remove;
                        continue;
                    }
                    tmp[next++] = t;
                }
                transitions = tmp;

                foreach ( t; transitions )
                    t.predicate.optimize;
            }
        }

        void createLookup()
        {
            size_t count;
            foreach ( t; transitions )
            {
                if ( !t.predicate.exceedsMax(LOOKUP_LENGTH) )
                    ++count;
            }

            if ( count < 1 || transitions.length > INVALID_STATE ) {
                generic_transitions.length = transitions.length;
                generic_transitions[] = transitions;
                return;
            }

            foreach ( t; transitions )
            {
                if ( t.predicate.exceedsMax(LOOKUP_LENGTH) )
                    generic_transitions ~= t;
            }

            // setup lookup table
            lookup.length = LOOKUP_LENGTH;
            lookup[] = INVALID_STATE;
            foreach ( i, t; transitions )
            {
                foreach ( p; t.predicate.input.parts )
                {
                    if ( p.l_ >= lookup.length )
                        continue;
                    for ( char_t c = p.l_; c <= min(p.r_, LOOKUP_LENGTH-1); ++c )
                        lookup[c] = cast(ubyte)i;
                }
            }

            mode = count < transitions.length? Mode.MIXED : Mode.LOOKUP;
        }
    }

    /* ********************************************************************************************
        TDFA transition
    **********************************************************************************************/
    class Transition
    {
        State       target;
        predicate_t predicate;
        Command[]   commands;

        /* ****************************************************************************************
            Order transitions by the order of their predicates.
        ******************************************************************************************/
        final int opCmp(Object o)
        {
            Transition t = cast(Transition)o;
            assert(t !is null);
            return predicate.opCmp(t.predicate);
        }

        final const bool opEquals(const Object o)
        {
            auto t = cast(const(Transition))o;
            if ( t is null )
                return false;
            if ( equalTarget(t) && t.predicate == predicate )
                return true;
            return false;
        }

        const bool equalTarget(in Transition t)
        {
            if ( t.target.index != target.index )
                return false;
            if ( commands.length != t.commands.length )
                return false;
            Louter: foreach ( cmd; commands )
            {
                foreach ( cmd2; t.commands )
                {
                    if ( cmd == cmd2 )
                        continue Louter;
                }
                return false;
            }
            return true;
        }
    }


    State[]     states;
    State       start;
    Command[]   initializer;
    uint        num_tags;

    uint[TagIndex]  registers;
    uint            next_register;

    uint num_regs()
    {
        return next_register;
    }

    /* ********************************************************************************************
        Constructs the TDFA from the given TNFA using extended power set method
    **********************************************************************************************/
    this(TNFA!(char_t) tnfa)
    {
        num_tags        = tnfa.tagCount;

        next_register   = num_tags;
        for ( int i = 1; i <= num_tags; ++i ) {
            TagIndex ti;
            ti.tag = i;
            registers[ti] = i-1;
        }

        // create epsilon closure of TNFA start state
        SubsetState subset_start    = new SubsetState;
        StateElement se             = new StateElement;
        se.nfa_state = tnfa.start;
        subset_start.elms ~= se;

        // apply lookbehind closure for string/line start
        predicate_t tmp_pred;
        tmp_pred.setInput(CharClass!(char_t).line_startend);
        subset_start = epsilonClosure(lookbehindClosure(epsilonClosure(subset_start, subset_start), tmp_pred), subset_start);

        start = addState;
        subset_start.dfa_state = start;

        // generate initializer and finisher commands for TDFA start state
        generateInitializers(subset_start);
        generateFinishers(subset_start);

        // initialize stack for state traversal
        List!(SubsetState)  subset_states   = new List!(SubsetState),
                            unmarked        = new List!(SubsetState);
        subset_states   ~= subset_start;
        unmarked        ~= subset_start;
        debug(tdfa) Stdout.formatln("\n{} = {}\n", subset_start.dfa_state.index, subset_start.toString);

        while ( !unmarked.empty )
        {
            SubsetState state = unmarked.tail.value;
            unmarked.pop;

            // create transitions for each class, creating new states when necessary
            foreach ( pred; disjointPredicates(state) )
            {
                // find NFA state we reach with pred
                // reach will set predicate type correctly
                debug(tdfa) Stdout.format("from {} with {} reach", state.dfa_state.index, pred.toString);
                SubsetState target = reach(state, pred);
                if ( target is null ) {
                    continue;
                    debug(tdfa) Stdout.formatln(" nothing - lookbehind at beginning, skipping");
                }
                debug(tdfa) Stdout.formatln(" {}", target.toString);
                target = epsilonClosure(lookbehindClosure(epsilonClosure(target, state), pred), state);

                Transition trans = new Transition;
                state.dfa_state.transitions ~= trans;
                debug (tdfa_new_trans) Stdout.formatln("Creating with pred: {}", pred);
                trans.predicate = pred;

                // generate indeces for pos commands
                // delay creation of pos command until we have reorder-commands
                uint[uint] cmds = null;
                foreach ( e; target.elms )
                {
                    foreach ( tag, ref index; e.tags )
                    {
                        bool found=false;
                        foreach ( e2; state.elms )
                        {
                            int* i = tag in e2.tags;
                            if ( i !is null && *i == index ) {
                                found=true;
                                break;
                            }
                        }
                        if ( !found )
                        {
                            // if index is < 0 it is a temporary index
                            // used only to distinguish the state from existing ones.
                            // the previous index can be reused instead.
                            if ( index < 0 )
                                index = -index-1;
                            cmds[tag] = index;
                        }
                        else
                            assert(index>=0);
                    }
                }

                // check whether a state exists that is identical except for tag index reorder-commands
                bool exists=false;
                foreach ( equivTarget; subset_states )
                {
                    if ( reorderTagIndeces(target, equivTarget, state, trans) ) {
                        target = equivTarget;
                        exists = true;
                        break;
                    }
                }
                // else create new target state
                if ( !exists )
                {
                    State ts = addState;
                    target.dfa_state = ts;
                    subset_states   ~= target;
                    unmarked        ~= target;
                    debug(tdfa_add) {
                        Stdout.formatln("\nAdded {} = {}\n", target.dfa_state.index, target.toString);
                    }
                    generateFinishers(target);
                }

                // now generate pos commands, rewriting reorder-commands if existent
                foreach ( tag, index; cmds )
                {
                    // check whether reordering used this tag, if so, overwrite the command directly,
                    // for it's effect would be overwritten by a subsequent pos-command anyway
                    uint reg = registerFromTagIndex(tag, index);
                    bool found = false;
                    foreach ( ref cmd; trans.commands )
                    {
                        if ( cmd.src == reg ) {
                            found = true;
                            cmd.src = CURRENT_POSITION_REGISTER;
                            break;
                        }
                    }
                    if ( !found ) {
                        Command cmd;
                        cmd.dst = reg;
                        cmd.src = CURRENT_POSITION_REGISTER;
                        trans.commands ~= cmd;
                    }
                }

                trans.target = target.dfa_state;
                debug(tdfa) {
                    Stdout.formatln("=> from {} with {} reach {}", state.dfa_state.index, pred.toString, target.dfa_state.index);
                }
            }

            state.dfa_state.optimize;
        }

        // renumber registers continuously
        uint[uint]  regNums;

        for ( next_register = 0; next_register < num_tags; ++next_register )
            regNums[next_register] = next_register;

        void renumberCommand(ref Command cmd)
        {
            if ( cmd.src != CURRENT_POSITION_REGISTER && (cmd.src in regNums) is null )
                regNums[cmd.src] = next_register++;
            if ( (cmd.dst in regNums) is null )
                regNums[cmd.dst] = next_register++;
            if ( cmd.src != CURRENT_POSITION_REGISTER )
                cmd.src = regNums[cmd.src];
            cmd.dst = regNums[cmd.dst];
        }

        foreach ( state; states )
        {
            foreach ( ref cmd; state.finishers )
                renumberCommand(cmd);
            // make sure pos-commands are executed after reorder-commands and
            // reorder-commands do not overwrite each other
            state.finishers.sort;

            foreach ( trans; state.transitions )
            {
                foreach ( ref cmd; trans.commands )
                    renumberCommand(cmd);
                trans.commands.sort;
                trans.predicate.compile;
            }
        }

        debug(TangoRegex)
        {
            foreach ( ref v; registers )
            {
                if ( (v in regNums) !is null )
                    v = regNums[v];
            }
        }

        minimizeDFA;

        foreach ( state; states )
            state.createLookup;

        // TODO: optimize memory layout of TDFA

        // TODO: add lookahead for string-end somewhere
        // TODO: mark dead-end states (not leaving a non-finishing susbet)
        // TODO: mark states that can leave the finishing subset of DFA states or use a greedy transition
        //       (execution may stop in that state)
    }

    /* ********************************************************************************************
        Print the TDFA (tabular representation of the delta function)
    **********************************************************************************************/
    debug(TangoRegex) void print()
    {
        Stdout.formatln("#tags = {}", num_tags);

        auto tis = new TagIndex[registers.length];
        foreach ( k, v; registers )
            tis [v] = k;
        foreach ( r, ti; tis ) {
            Stdout.formatln("tag({},{}) in reg {}", ti.tag, ti.index, r);
        }
        Stdout.formatln("Initializer:");
        foreach ( cmd; initializer ) {
            Stdout.formatln("{}", cmd.toString);
        }
        Stdout.formatln("Delta function:");
        foreach ( int i, s; states )
        {
            Stdout.format("{}{:d2}{}", s is start?">":" ", i, s.accept?"*":" ");

            bool first=true;
            Stdout(" {");
            foreach ( t; s.transitions )
            {
                Stdout.format("{}{}->{} (", first?"":", ", t.predicate.toString, t.target.index);
                bool firstcmd=true;
                foreach ( cmd; t.commands )
                {
                    if ( firstcmd )
                        firstcmd = false;
                    else
                        Stdout(",");
                    Stdout.format("{}", cmd.toString);
                }
                Stdout(")");
                first = false;
            }
            Stdout("} (");

            bool firstcmd=true;
            foreach ( cmd; s.finishers )
            {
                if ( firstcmd )
                    firstcmd = false;
                else
                    Stdout(",");
                Stdout.format("{}", cmd.toString);
            }
            Stdout.formatln(")");
        }
    }

private:
    /* ********************************************************************************************
        A (TNFA state, tags) pair element of a subset state.
    **********************************************************************************************/
    class StateElement
    {
        TNFAState!(char_t)  nfa_state;
        int[uint]           tags;
        // use place-value priority with 2 places, value(maxPrio) > value(lastPrio)
        uint                maxPriority,
                            lastPriority;

        bool prioGreater(StateElement se)
        {
            if ( maxPriority < se.maxPriority )
                return true;
            if ( maxPriority == se.maxPriority ) {
                assert(lastPriority != se.lastPriority);
                return lastPriority < se.lastPriority;
            }
            return false;
        }

        int opCmp(Object o)
        {
            StateElement se = cast(StateElement)o;
            assert(se !is null);
            if ( maxPriority < se.maxPriority )
                return 1;
            if ( maxPriority == se.maxPriority )
            {
                if ( lastPriority == se.lastPriority )
                    return 0;
                return lastPriority < se.lastPriority;
            }
            return -1;
        }

        string toString()
        {
            const(char)[] str;
            str = Format.convert("{} p{}.{} {{", nfa_state.index, maxPriority, lastPriority);
            bool first = true;
            foreach ( k, v; tags ) {
                str ~= Format.convert("{}m({},{})", first?"":",", k, v);
                first = false;
            }
            str ~= "}";
            return str.idup;
        }
    }

    /* ********************************************************************************************
        Represents a state in the NFA to DFA conversion.
        Contains the set of states (StateElements) the NFA might be in at the same time and the
        corresponding DFA state that we create.
    **********************************************************************************************/
    class SubsetState
    {
        StateElement[]  elms;
        State           dfa_state;

        this(StateElement[] elms=null)
        {
            this.elms = elms;
        }

        int opApply(int delegate (ref TNFATransition!(char_t)) dg)
        {
            int res;
            foreach ( elm; elms )
            {
                foreach ( t; elm.nfa_state.transitions )
                {
                    res = dg(t);
                    if ( res )
                        return res;
                }
            }
            return res;
        }

        string toString()
        {
            string str = "[ ";
            bool first = true;
            foreach ( s; elms ) {
                if ( !first )
                    str ~= ", ";
                str ~= s.toString;
                first = false;
            }
            return str~" ]";
        }
    }

    /* ********************************************************************************************
        Temporary structure used for disjoint predicate computation
    **********************************************************************************************/
    struct Mark
    {
        char_t  c;
        bool    end;    /// false = start of range

        int opCmp(Mark m)
        {
            if ( c < m.c )
                return -1;
            if ( c > m.c )
                return 1;
            if ( end < m.end )
                return -1;
            if ( end > m.end )
                return 1;
            return 0;
        }
    }

    /* ********************************************************************************************
        Calculates the register index for a given tag map entry. The TDFA implementation uses
        registers to save potential tag positions, the index space gets linearized here.

        Params:     tag =   tag number
                    index = tag map index
        Returns:    index of the register to use for the tag map entry
    **********************************************************************************************/
    uint registerFromTagIndex(uint tag, uint index)
    {
        if ( index > 0 )
        {
            TagIndex ti;
            ti.tag = tag;
            ti.index = index;
            uint* i = ti in registers;
            if ( i !is null )
                return *i;
            return registers[ti] = next_register++;
        }
        else
            return tag-1;
    }

    Mark[] marks_;

    /* ********************************************************************************************
        Add new TDFA state to the automaton.
    **********************************************************************************************/
    State addState()
    {
        State s = new State;
        s.index = states.length;
        states ~= s;
        return s;
    }

    /* ********************************************************************************************
        Creates disjoint predicates from all outgoing, potentially overlapping TNFA transitions.

        Params:     state = SubsetState to create the predicates from
        Returns:    List of disjoint predicates that can be used for a DFA state
    **********************************************************************************************/
    predicate_t[] disjointPredicates(SubsetState state)
    {
        alias CharRange!(char_t) range_t;
        debug(tdfa) Stdout.formatln("disjointPredicates()");

        size_t num_marks;
        foreach ( t; state )
        {
            // partitioning will consider lookbehind transitions,
            // st. lb-closure will not expand for transitions with a superset of the lb-predicate
            if ( t.predicate.type != predicate_t.Type.epsilon )
            {
                debug(tdfa) Stdout.formatln("{}", t.predicate.toString);
                if ( marks_.length < num_marks+2*t.predicate.getInput.parts.length )
                    marks_.length = num_marks+2*t.predicate.getInput.parts.length;
                foreach ( p; t.predicate.getInput.parts ) {
                    marks_[num_marks++] = Mark(p.l, false);
                    marks_[num_marks++] = Mark(p.r, true);
                }
            }
        }

        if ( num_marks <= 1 )
            throw new Exception("disjointPredicates: No transitions in subset state");

        debug(tdfa) Stdout("\nsorting...").newline;
        // using built-in sort somtimes gives an AV in TypeInfo.swap
        quickSort(marks_[0 .. num_marks]);
        assert(!marks_[0].end);

        debug(tdfa)
        {
            Stdout("\nsorted marks:\n");
            bool first=true;
            foreach ( m; marks_[0 .. num_marks] )
            {
                if ( first )
                    first = false;
                else
                    Stdout(",");
                if ( m.c > 0x20 && m.c < 0x7f )
                    Stdout.format("{}{}", m.end?"e":"s", m.c);
                else
                    Stdout.format("{}{:x}", m.end?"e":"s", cast(int)m.c);
            }
            Stdout.newline;
        }

        size_t  next,
                active = 1;
        char_t  start = marks_[0].c,
                end;
        range_t[]   disjoint = new range_t[num_marks/2+1];

        foreach ( m; marks_[1 .. num_marks] )
        {
            if ( m.end )
            {
                assert(active>0);
                --active;
                if ( m.c < start )
                    continue;
                end = m.c;
                // the next range cannot start at the same pos
                // because starts are sorted before endings
                if ( active > 0 )
                    ++m.c;
            }
            else
            {
                ++active;
                if ( active == 1 )
                {
                    // skip uncovered interval
                    if ( m.c > start ) {
                        start = m.c;
                        continue;
                    }
                    end = m.c;
                    ++m.c;
                }
                // skip range start if cursor already marks it
                else if ( m.c <= start )
                    continue;
                else
                    end = m.c-1;
            }

            // save range
            if ( disjoint.length <= next )
                disjoint.length = disjoint.length*2;

            disjoint[next].l_ = start;
            disjoint[next].r_ = end;
            ++next;

            // advance cursor
            start = m.c;
        }
        disjoint.length = next;

        // merge isolated ranges into sets of ranges
        // no range in a set may occur separated from the others in any predicate
        predicate_t[]   preds;
        preds.length = 1;
        Lmerge: foreach ( r; disjoint )
        {
            if ( preds[$-1].empty )
                preds[$-1].appendInput(r);
            else
            {
                // we can merge r into the current predicate if
                // pred contains r <=> pred contains all the other ranges
                foreach ( t; state )
                {
                    if ( t.predicate.type == predicate_t.Type.epsilon )
                        continue;

                    if ( t.predicate.getInput.contains(r)
                        != t.predicate.getInput.contains(preds[$-1].getInput) )
                    {
                        preds.length = preds.length+1;
                        break;
                    }
                }
                preds[$-1].appendInput(r);
            }
        }

        debug(tdfa)
        {
            Stdout("\ndisjoint ranges:\n");
            first=true;
            foreach ( r; disjoint )
            {
                if ( first )
                    first = false;
                else
                    Stdout(",");
                Stdout.format("{}", r);
            }
            Stdout.newline;
            Stdout("\ndisjoint predicates:\n");
            first=true;
            foreach ( ref p; preds )
            {
                if ( first )
                    first = false;
                else
                    Stdout(",");
                Stdout.format("{}", p.toString);
            }
            Stdout.newline;
        }

        debug(tdfa) Stdout.formatln("disjointPredicates() end");
        return preds;
    }

    /* ********************************************************************************************
        Finds all TNFA states that can be reached directly with the given predicate and creates
        a new SubsetState containing those target states.

        Params:     subst = SubsetState to start from
                    pred =  predicate that is matched against outgoing transitions
        Returns:    SubsetState containing the reached target states
    **********************************************************************************************/
    SubsetState reach(SubsetState subst, ref predicate_t pred)
    {
        // to handle the special case of overlapping consume and lookahead predicates,
        // we find the different intersecting predicate types
        bool    have_consume,
                have_lookahead;
        foreach ( t; subst )
        {
            if ( t.predicate.type != predicate_t.Type.consume && t.predicate.type != predicate_t.Type.lookahead )
                continue;
            auto intpred = t.predicate.intersect(pred);
            if ( !intpred.empty )
            {
                if ( t.predicate.type == predicate_t.Type.consume )
                    have_consume = true;
                else if ( t.predicate.type == predicate_t.Type.lookahead )
                    have_lookahead = true;
            }
        }

        // if there is consume/lookahead overlap,
        // lookahead predicates are handled first
        predicate_t.Type processed_type;
        if ( have_lookahead )
            processed_type = predicate_t.Type.lookahead;
        else if ( have_consume )
            processed_type = predicate_t.Type.consume;
        else {
            debug(tdfa) Stdout.formatln("\nERROR: reach found no consume/lookahead symbol for {} in \n{}", pred.toString, subst.toString);
            return null;
        }
        pred.type = processed_type;

        // add destination states to new subsetstate
        SubsetState r = new SubsetState;
        foreach ( s; subst.elms )
        {
            foreach ( t; s.nfa_state.transitions )
            {
                if ( t.predicate.type != processed_type )
                    continue;
                auto intpred = t.predicate.intersect(pred);
                if ( !intpred.empty ) {
                    StateElement se = new StateElement;
                    se.maxPriority = max(t.priority, s.maxPriority);
                    se.lastPriority = t.priority;
                    se.nfa_state = t.target;
                    se.tags = s.tags;
                    r.elms ~= se;
                }
            }
        }

        // if we prioritized lookaheads, the states that may consume are also added to the new subset state
        // this behaviour is somewhat similar to an epsilon closure
        if ( have_lookahead && have_consume )
        {
            foreach ( s; subst.elms )
            {
                foreach ( t; s.nfa_state.transitions )
                {
                    if ( t.predicate.type != predicate_t.Type.consume )
                        continue;
                    auto intpred = t.predicate.intersect(pred);
                    if ( !intpred.empty ) {
                        r.elms ~= s;
                        break;
                    }
                }
            }
        }
        return r;
    }

    /* ********************************************************************************************
        Extends the given SubsetState with the states that are reached through lookbehind transitions.

        Params:     from =      SubsetState to create the lookbehind closure for
                    previous =  predicate "from" was reached with
        Returns:    SubsetState containing "from" and all states of it's lookbehind closure
    **********************************************************************************************/
    SubsetState lookbehindClosure(SubsetState from, predicate_t pred)
    {
        List!(StateElement) stack = new List!(StateElement);
        StateElement[size_t]  closure;

        foreach ( e; from.elms )
        {
            stack ~= e;
            closure[e.nfa_state.index] = e;
        }

        while ( !stack.empty )
        {
            StateElement se = stack.tail.value;
            stack.pop;
            foreach ( t; se.nfa_state.transitions )
            {
                if ( t.predicate.type != predicate_t.Type.lookbehind )
                    continue;
                if ( t.predicate.intersect(pred).empty )
                    continue;
                uint new_maxPri = max(t.priority, se.maxPriority);

                StateElement* tmp = t.target.index in closure;
                if ( tmp !is null )
                {
                    // if higher prio (smaller value) exists, do not use this transition
                    if ( tmp.maxPriority < new_maxPri ) {
//                         debug(tdfa) Stdout.formatln("maxPrio({}) {} beats {}, continuing", t.target.index, tmp.maxPriority, new_maxPri);
                        continue;
                    }
                    else if ( tmp.maxPriority == new_maxPri )
                    {
                        // "equal lastPrio -> first-come-first-serve"
                        // doesn't work for lexer - how to solve it properly?
                        if ( tmp.lastPriority <= t.priority ) {
//                             debug(tdfa) Stdout.formatln("lastPrio({}) {} beats {}, continuing", t.target.index, tmp.lastPriority, t.priority);
                            continue;
                        }
//                         else
//                             debug(tdfa) Stdout.formatln("lastPrio({}) {} beats {}", t.target.index, t.priority, tmp.lastPriority);
                    }
//                     else
//                         debug(tdfa) Stdout.formatln("maxPrio({}) {} beats {}", t.target.index, new_maxPri, tmp.maxPriority);
                }

                StateElement new_se = new StateElement;
                new_se.maxPriority = max(t.priority, se.maxPriority);
                new_se.lastPriority = t.priority;
                new_se.nfa_state = t.target;
                new_se.tags = se.tags;

                closure[t.target.index] = new_se;
                stack ~= new_se;
            }
        }

        SubsetState res = new SubsetState;
        res.elms = closure.values;
        return res;
    }

    /* ********************************************************************************************
        Generates the epsilon closure of the given subset state, creating tag map entries
        if tags are passed. Takes priorities into account, effectively realizing
        greediness and reluctancy.

        Params:     from =      SubsetState to create the epsilon closure for
                    previous =  SubsetState "from" was reached from
        Returns:    SubsetState containing "from" and all states of it's epsilon closure
    **********************************************************************************************/
    SubsetState epsilonClosure(SubsetState from, SubsetState previous)
    {
        int firstFreeIndex=-1;
        foreach ( e; previous.elms )
        {
            foreach ( ti; e.tags )
                firstFreeIndex = max(firstFreeIndex, cast(int)ti);
        }
        ++firstFreeIndex;

        List!(StateElement) stack = new List!(StateElement);
        StateElement[size_t]  closure;

        foreach ( e; from.elms )
        {
            stack ~= e;
            closure[e.nfa_state.index] = e;
        }

        while ( !stack.empty )
        {
            StateElement se = stack.tail.value;
            stack.pop;
            foreach ( t; se.nfa_state.transitions )
            {
                if ( t.predicate.type != predicate_t.Type.epsilon )
                    continue;
                // this is different from Ville Laurikari's algorithm, but it's crucial
                // to take the max (instead of t.priority) to make reluctant operators work
                uint new_maxPri = max(t.priority, se.maxPriority);

                StateElement* tmp = t.target.index in closure;
                if ( tmp !is null )
                {
                    // if higher prio (smaller value) exists, do not use this transition
                    if ( tmp.maxPriority < new_maxPri ) {
//                         debug(tdfa) Stdout.formatln("maxPrio({}) {} beats {}, continuing", t.target.index, tmp.maxPriority, new_maxPri);
                        continue;
                    }
                    else if ( tmp.maxPriority == new_maxPri )
                    {
                        // "equal lastPrio -> first-come-first-serve"
                        // doesn't work for lexer - how to solve it properly?
                        if ( tmp.lastPriority <= t.priority ) {
//                             debug(tdfa) Stdout.formatln("lastPrio({}) {} beats {}, continuing", t.target.index, tmp.lastPriority, t.priority);
                            continue;
                        }
//                         else
//                             debug(tdfa) Stdout.formatln("lastPrio({}) {} beats {}", t.target.index, t.priority, tmp.lastPriority);
                    }
//                     else
//                         debug(tdfa) Stdout.formatln("maxPrio({}) {} beats {}", t.target.index, new_maxPri, tmp.maxPriority);
                }

                auto new_se = new StateElement;
                new_se.maxPriority = new_maxPri;
                new_se.lastPriority = t.priority;
                new_se.nfa_state = t.target;

                if ( t.tag > 0 )
                {
                    foreach ( k, v; se.tags )
                        new_se.tags[k] = v;
                    new_se.tags[t.tag] = firstFreeIndex;
                }
                else
                    new_se.tags = se.tags;

                closure[t.target.index] = new_se;
                stack ~= new_se;
            }
        }

        SubsetState res = new SubsetState;
        res.elms = closure.values;

        // optimize tag usage
        // all we need to do is to check whether the largest tag-index from the
        // previous state is actually used in the new state and move all tags with
        // firstFreeIndex down by one if not, but only if firstFreeIndex is not 0
        if ( firstFreeIndex > 0 )
        {
            bool seenLastUsedIndex = false;
            sluiLoop: foreach ( e; res.elms )
            {
                foreach ( i; e.tags )
                {
                    if ( i == firstFreeIndex-1 ) {
                        seenLastUsedIndex = true;
                        break sluiLoop;
                    }
                }
            }
            if ( !seenLastUsedIndex )
            {
                foreach ( e; res.elms )
                {
                    foreach ( ref i; e.tags )
                    {
                        // mark index by making it negative
                        // to signal that it can be decremented
                        // after it has been detected to be a newly used index
                        if ( i == firstFreeIndex )
                            i = -firstFreeIndex;
                    }
                }
            }
        }

        return res;
    }

    /* ********************************************************************************************
        Tries to create commands that reorder the tag map of "previous", such that "from" becomes
        tag-wise identical to "to". If successful, these commands are added to "trans". This
        is done for state re-use.

        Params:     from =      SubsetState to check for tag-wise equality to "to"
                    to =        existing SubsetState that we want to re-use
                    previous =  SubsetState we're coming from
                    trans =     Transition we went along
        Returns:    true if "from" is tag-wise identical to "to" and the necessary commands have
                    been added to "trans"
    **********************************************************************************************/
    bool reorderTagIndeces(SubsetState from, SubsetState to, SubsetState previous, Transition trans)
    {
        if ( from.elms.length != to.elms.length )
            return false;

        bool[Command]
            cmds;
        uint[TagIndex]
            reorderedIndeces;
        StateElement[TagIndex]
            reordered_elements;

        Louter: foreach ( fe; from.elms )
        {
            foreach ( te; to.elms )
            {
                if ( te.nfa_state.index != fe.nfa_state.index )
                    continue;
                if ( fe.tags.length != te.tags.length )
                    return false;
                foreach ( tag, findex; fe.tags )
                {
                    if ( (tag in te.tags) is null )
                        return false;

                    TagIndex ti;
                    ti.tag = tag;
                    ti.index = te.tags[tag];

                    // apply priority for conflicting tag indeces
                    if ( (ti in reorderedIndeces) !is null )
                    {
                        auto rse = reordered_elements[ti];
                        auto ri = reorderedIndeces[ti];
                        if ( ri != findex
                            && ( rse.maxPriority < fe.maxPriority
                                || rse.maxPriority == fe.maxPriority
                                && rse.lastPriority <= fe.lastPriority )
                        )
                            continue;
                        Command cmd;
                        cmd.src = registerFromTagIndex(tag,ri);
                        cmd.dst = registerFromTagIndex(tag,te.tags[tag]);
                        cmds.remove(cmd);
                    }
                    // if target index differs, create reordering command
                    if ( te.tags[tag] != findex )
                    {
                        Command cmd;
                        cmd.src = registerFromTagIndex(tag,findex);
                        cmd.dst = registerFromTagIndex(tag,te.tags[tag]);
                        cmds[cmd] = true;
                    }

                    reorderedIndeces[ti] = findex;
                    reordered_elements[ti] = fe;
                }
                continue Louter;
            }
            return false;
        }

        debug(tdfa) {
            Stdout.formatln("\nreorder {} to {}\n", from.toString, to.dfa_state.index);
        }

        trans.commands ~= cmds.keys;
        return true;
    }

    /* ********************************************************************************************
        Generate tag map initialization commands for start state.
    **********************************************************************************************/
    void generateInitializers(SubsetState start)
    {
        uint[uint] cmds;
        foreach ( nds; start.elms )
        {
            foreach ( k, v; nds.tags )
                cmds[k] = v;
        }

        foreach ( k, v; cmds ) {
            Command cmd;
            cmd.dst = registerFromTagIndex(k,v);
            cmd.src = CURRENT_POSITION_REGISTER;
            initializer ~= cmd;
        }
    }

    /* ********************************************************************************************
        Generates finisher commands for accepting states.
    **********************************************************************************************/
    void generateFinishers(SubsetState r)
    {
        // if at least one of the TNFA states accepts,
        // set the finishers from active tags in increasing priority
        StateElement[]  sorted_elms = r.elms.dup.sort;
        bool reluctant = false;
        foreach ( se; sorted_elms ) {
            debug (Finishers) Stdout.formatln("Finisher: {}", se);
            if ( se.nfa_state.accept )
            {
                r.dfa_state.accept = true;

                // Knowing that we're looking at an epsilon closure with an accepting
                // state, we look at the involved transitions - if the path from the
                // nfa state in the set with the highest incoming priority (last in
                // sorted_elms list) to the accepting nfa state is via the highest
                // priority transitions, and they are all epsilon transitions, this
                // suggests we're looking at a regex ending with a reluctant pattern.
                // The NFA->DFA transformation will most likely extend the automata
                // further, but we want the matching to stop here.
                // NOTE: The grounds for choosing the last element in sorted_elms
                // are somewhat weak (empirical testing), but sofar no new
                // regressions have been discovered. larsivi 20090827
                TNFATransition!(char_t) highestPriTrans;
                if (!(sorted_elms[$-1] && sorted_elms[$-1].nfa_state &&
                            sorted_elms[$-1].nfa_state))
                    throw new Exception ("Something is NULL that is expected to
                            be non-null", __FILE__, __LINE__);

                foreach ( trans; sorted_elms[$-1].nfa_state.transitions ) {
                    if (trans.canFinish()) {
                        r.dfa_state.reluctant = true;
                        break;
                    }
                }

                bool[uint]  finished_tags;
                {
                    foreach ( t, i; se.tags )
                        if ( i > 0 && !(t in finished_tags) ) {
                            finished_tags[t] = true;
                            Command cmd;
                            cmd.dst = registerFromTagIndex(t, 0);
                            cmd.src = registerFromTagIndex(t, i);
                            r.dfa_state.finishers ~= cmd;
                        }
                }
            }
        }
    }

    /* ********************************************************************************************
        Assumes that the command-lists are sorted and transitions are optimized
    **********************************************************************************************/
    void minimizeDFA()
    {
        class DiffTable
        {
            this(size_t num) {
                diff_ = new bool[num*(num+1)/2];
            }

            ~this() { delete diff_; }

            bool opCall(size_t a, size_t b)
            {
                if ( a < b )
                    return diff_[b*(b+1)/2+a];
                return diff_[a*(a+1)/2+b];
            }

            void set(size_t a, size_t b)
            {
                if ( a < b )
                    diff_[b*(b+1)/2+a] = true;
                else
                    diff_[a*(a+1)/2+b] = true;
            }

            bool[]  diff_;
        }

        debug(tdfa) Stdout.formatln("Minimizing TDFA");

        scope diff = new DiffTable(states.length);
        bool new_diff = true;

        while ( new_diff )
        {
            new_diff = false;
            foreach ( i, a; states[0 .. $-1] )
            {
                Linner: foreach ( j, b; states[i+1 .. $] )
                {
                    if ( diff(i, j+i+1) )
                        continue;

                    // assume optimized transitions
                    if ( a.accept != b.accept || a.transitions.length != b.transitions.length ) {
                        diff.set(i, j+i+1);
                        new_diff = true;
                        continue;
                    }

                    if ( a.accept ) // b accepts too
                    {
                        // assume sorted finishers
                        if ( a.finishers.length != b.finishers.length ) {
                            diff.set(i, j+i+1);
                            new_diff = true;
                            continue;
                        }
                        foreach ( k, cmd; a.finishers )
                        {
                            if ( cmd != b.finishers[k] ) {
                                diff.set(i, j+i+1);
                                new_diff = true;
                                continue Linner;
                            }
                        }
                    }

                    Ltrans: foreach ( ta; a.transitions )
                    {
                        foreach ( tb; b.transitions )
                        {
                            if ( ta.predicate.intersects(tb.predicate) )
                            {
                                if ( diff(ta.target.index, tb.target.index) ) {
                                    diff.set(i, j+i+1);
                                    new_diff = true;
                                    continue Linner;
                                }
                                // assume sorted commands
                                if ( ta.commands.length != tb.commands.length ) {
                                    diff.set(i, j+i+1);
                                    new_diff = true;
                                    continue Linner;
                                }
                                foreach ( k, cmd; ta.commands )
                                {
                                    if ( cmd != tb.commands[k] ) {
                                        diff.set(i, j+i+1);
                                        new_diff = true;
                                        continue Linner;
                                    }
                                }
                                continue Ltrans;
                            }
                        }

                        diff.set(i, j+i+1);
                        new_diff = true;
                        continue Linner;
                    }

                }
            }
        }

        foreach ( i, a; states[0 .. $-1] )
        {
            foreach ( j, b; states[i+1 .. $] )
            {
                if ( !diff(i, j+i+1) )
                {
                    debug(tdfa) Stdout.formatln("State {} == {}", i, j+i+1);
                    // remap b to a
                    foreach ( k, c; states )
                    {
                        foreach ( t; c.transitions )
                        {
                            if ( t.target.index == j+i+1 )
                                t.target = a;
                        }
                    }
                }
            }
        }

    }
}
import tango.text.Util;

/**************************************************************************************************
    Regular expression compiler and interpreter.
**************************************************************************************************/
class RegExpT(char_t)
{
    alias TDFA!(dchar)      tdfa_t;
    alias TNFA!(dchar)      tnfa_t;
    alias CharClass!(dchar) charclass_t;
    alias Predicate!(dchar) predicate_t;

    /**********************************************************************************************
        Construct a RegExpT object.
        Params:
            pattern = Regular expression.
        Throws: RegExpException if there are any compilation errors.
        Example:
            Declare two variables and assign to them a Regex object:
            ---
            auto r = new Regex("pattern");
            auto s = new Regex(r"p[1-5]\s*");
            ---
    **********************************************************************************************/
    this(const(char_t)[] pattern, const(char_t)[] attributes=null)
    {
        this(pattern, false, true);
    }

    /** ditto */
    this(const(char_t)[] pattern, bool swapMBS, bool unanchored, bool printNFA=false)
    {
        pattern_ = pattern;

        debug(TangoRegex) {}
        else { scope tnfa_t tnfa_; }
        static if ( is(char_t == dchar) ) {
            tnfa_ = new tnfa_t(pattern_);
        }
        else {
            tnfa_ = new tnfa_t(tango.text.convert.Utf.toString32(pattern_));
        }
        tnfa_.swapMatchingBracketSyntax = swapMBS;
        tnfa_.parse(unanchored);
        if ( printNFA ) {
            debug(TangoRegex) Stdout.formatln("\nTNFA:");
            debug(TangoRegex) tnfa_.print;
        }
        tdfa_ = new tdfa_t(tnfa_);
        registers_.length = tdfa_.num_regs;
    }

    /**********************************************************************************************
        Generate instance of Regex.
        Params:
            pattern = Regular expression.
        Throws: RegExpException if there are any compilation errors.
        Example:
            Declare two variables and assign to them a Regex object:
            ---
            auto r = Regex("pattern");
            auto s = Regex(r"p[1-5]\s*");
            ---
    **********************************************************************************************/
    static RegExpT!(char_t) opCall(const(char_t)[] pattern, const(char_t)[] attributes = null)
    {
        return new RegExpT!(char_t)(pattern, attributes);
    }

    /**********************************************************************************************
        Set up for start of foreach loop.
        Returns:    Instance of RegExpT set up to search input.
        Example:
            ---
            import tango.io.Stdout;
            import tango.text.Regex;

            void main()
            {
                foreach(m; Regex("ab").search("qwerabcabcababqwer"))
                    Stdout.formatln("{}[{}]{}", m.pre, m.match(0), m.post);
            }
            // Prints:
            // qwer[ab]cabcababqwer
            // qwerabc[ab]cababqwer
            // qwerabcabc[ab]abqwer
            // qwerabcabcab[ab]qwer
            ---
    **********************************************************************************************/
    public RegExpT!(char_t) search(const(char_t)[] input)
    {
        input_ = input;
        next_start_ = 0;
        last_start_ = 0;
        return this;
    }

    /** ditto */
    public int opApply(int delegate(ref RegExpT!(char_t)) dg)
    {
        int result;
        while ( !result && test() )
            result = dg(this);
        return result;
    }

    /**********************************************************************************************
        Search input for match.
        Returns: false for no match, true for match
    **********************************************************************************************/
    bool test(const(char_t)[] input)
    {
        this.input_ = input;
        next_start_ = 0;
        last_start_ = 0;
        return test();
    }

    /**********************************************************************************************
        Pick up where last test(input) or test() left off, and search again.
        Returns: false for no match, true for match
    **********************************************************************************************/
    bool test()
    {
        // initialize registers
        assert(registers_.length == tdfa_.num_regs);
        registers_[0..$] = -1;
        foreach ( cmd; tdfa_.initializer ) {
            assert(cmd.src == tdfa_.CURRENT_POSITION_REGISTER);
            registers_[cmd.dst] = 0;
        }

        // DFA execution
        auto inp = input_[next_start_ .. $];
        auto s = tdfa_.start;

        debug(TangoRegex) Stdout.formatln("{}{}: {}", s.accept?"*":" ", s.index, inp);
        LmainLoop: for ( size_t p, next_p; p < inp.length; )
        {
        Lread_char:
            dchar c = cast(dchar)inp[p];
            if ( c & 0x80 )
                c = decode(inp, next_p);
            else
                next_p = p+1;

        Lprocess_char:
            debug(TangoRegex) Stdout.formatln("{} (0x{:x})", c, cast(int)c);

            tdfa_t.Transition t = void;
            switch ( s.mode )
            {
                case s.Mode.LOOKUP:
                    if ( c < s.LOOKUP_LENGTH )
                    {
                        debug(TangoRegex) Stdout.formatln("lookup");
                        auto i = s.lookup[c];
                        if ( i == s.INVALID_STATE )
                            break LmainLoop;
                        t = s.transitions[ i ];
                        if ( t.predicate.type != t.predicate.Type.consume )
                            goto Lno_consume;
                        goto Lconsume;
                    }
                    break LmainLoop;

                case s.Mode.MIXED:
                    if ( c < s.LOOKUP_LENGTH )
                    {
                        debug(TangoRegex) Stdout.formatln("mixed");
                        auto i = s.lookup[c];
                        if ( i == s.INVALID_STATE )
                            break;
                        t = s.transitions[ i ];
                        if ( t.predicate.type != t.predicate.Type.consume )
                            goto Lno_consume;
                        goto Lconsume;
                    }
                    break;

                case s.Mode.GENERIC:
                default:
                    break;
            }

            Ltrans_loop: for ( tdfa_t.Transition* tp = &s.generic_transitions[0], tp_end = tp+s.generic_transitions.length;
                tp < tp_end; ++tp )
            {
                t = *tp;
                switch ( t.predicate.mode )
                {
                    // single char
                    case predicate_t.MatchMode.single_char:
                        debug(TangoRegex) Stdout.formatln("single char 0x{:x} == 0x{:x}", cast(int)c, cast(int)t.predicate.data_chr);
                        if ( c != t.predicate.data_chr )
                            continue Ltrans_loop;
                        goto Lconsume;
                    case predicate_t.MatchMode.single_char_l:
                        debug(TangoRegex) Stdout.formatln("single char 0x{:x} == 0x{:x}", cast(int)c, cast(int)t.predicate.data_chr);
                        if ( c != t.predicate.data_chr )
                            continue Ltrans_loop;
                        goto Lno_consume;

                    // bitmap
                    case predicate_t.MatchMode.bitmap:
                        debug(TangoRegex) Stdout.formatln("bitmap {}\n{}", c, t.predicate.toString);
                        if ( c <= predicate_t.MAX_BITMAP_LENGTH && ( t.predicate.data_bmp[c/8] & (1 << (c&7)) ) )
                            goto Lconsume;
                        continue Ltrans_loop;
                    case predicate_t.MatchMode.bitmap_l:
                        debug(TangoRegex) Stdout.formatln("bitmap {}\n{}", c, t.predicate.toString);
                        if ( c <= predicate_t.MAX_BITMAP_LENGTH && ( t.predicate.data_bmp[c/8] & (1 << (c&7)) ) )
                            goto Lno_consume;
                        continue Ltrans_loop;

                    // string search
                    case predicate_t.MatchMode.string_search:
                        debug(TangoRegex) Stdout.formatln("string search {} in {}", c, t.predicate.data_str);
                        if ( indexOf(t.predicate.data_str.ptr, c, t.predicate.data_str.length) >= t.predicate.data_str.length )
                            continue Ltrans_loop;
                        goto Lconsume;
                    case predicate_t.MatchMode.string_search_l:
                        debug(TangoRegex) Stdout.formatln("string search {} in {}", c, t.predicate.data_str);
                        if ( indexOf(t.predicate.data_str.ptr, c, t.predicate.data_str.length) >= t.predicate.data_str.length )
                            continue Ltrans_loop;
                        goto Lno_consume;

                    // generic
                    case predicate_t.MatchMode.generic:
                        debug(TangoRegex) Stdout.formatln("generic {}\n{}", c, t.predicate.toString);
                        for ( auto cmp = t.predicate.data_str.ptr,
                            cmpend = cmp + t.predicate.data_str.length;
                            cmp < cmpend; ++cmp )
                        {
                            if ( c < *cmp ) {
                                ++cmp;
                                continue;
                            }
                            ++cmp;
                            if ( c <= *cmp )
                                goto Lconsume;
                        }
                        continue Ltrans_loop;
                    case predicate_t.MatchMode.generic_l:
                        debug(TangoRegex) Stdout.formatln("generic {}\n{}", c, t.predicate.toString);
                        for ( auto cmp = t.predicate.data_str.ptr,
                            cmpend = cmp + t.predicate.data_str.length;
                            cmp < cmpend; ++cmp )
                        {
                            if ( c < *cmp ) {
                                ++cmp;
                                continue;
                            }
                            ++cmp;
                            if ( c <= *cmp )
                                goto Lno_consume;
                        }
                        continue Ltrans_loop;

                    default:
                        assert(0);
                }

            Lconsume:
                p = next_p;
            Lno_consume:

                s = t.target;
                debug(TangoRegex) Stdout.formatln("{}{}: {}", s.accept?"*":" ", s.index, inp[p..$]);
                debug(TangoRegex) Stdout.formatln("{} commands", t.commands.length);

                foreach ( cmd; t.commands )
                {
                    if ( cmd.src == tdfa_.CURRENT_POSITION_REGISTER )
                        registers_[cmd.dst] = cast(int)p;
                    else
                        registers_[cmd.dst] = registers_[cmd.src];
                }

                if (s.accept && s.reluctant)
                    // Don't continue matching, the current find should be correct
                    goto Laccept;

                // if all input was consumed and we do not already accept, try to
                // add an explicit string/line end
                if ( p >= inp.length )
                {
                    if ( s.accept || c == 0 )
                        break;
                    c = 0;
                    goto Lprocess_char;
                }
                goto Lread_char;
            }
            // no applicable transition
            break;
        }

        if ( s.accept )
        {
        Laccept:
            foreach ( cmd; s.finishers ) {
                assert(cmd.src != tdfa_.CURRENT_POSITION_REGISTER);
                registers_[cmd.dst] = registers_[cmd.src];
            }
            if ( registers_.length > 1 && registers_[1] >= 0 ) {
                last_start_ = next_start_;
                next_start_ += registers_[1];
            }
            return true;
        }

        return false;
    }

    /**********************************************************************************************
        Return submatch with the given index.
        Params:
            index   index = 0 returns whole match, index > 0 returns submatch of bracket #index
        Returns:
            Slice of input for the requested submatch, or null if no such submatch exists.
    **********************************************************************************************/
    const(char_t)[] match(uint index)
    {
        if ( index > tdfa_.num_tags )
            return null;
        int start   = cast(int)(last_start_+registers_[index*2]),
            end     = cast(int)(last_start_+registers_[index*2+1]);
        if ( start >= 0 && start < end && end <= input_.length )
            return input_[start .. end];
        return null;
    }

    /** ditto */
    const(char_t)[] opIndex(uint index)
    {
        return match(index);
    }

    /**********************************************************************************************
        Return the slice of the input that precedes the matched substring.
        If no match was found, null is returned.
    **********************************************************************************************/
    const(char_t)[] pre()
    {
        auto start = registers_[0];
        if ( start < 0 )
            return null;
        return input_[0 .. last_start_+start];
    }

    /**********************************************************************************************
        Return the slice of the input that follows the matched substring.
        If no match was found, the whole slice of the input that was processed in the last test.
    **********************************************************************************************/
    const(char_t)[] post()
    {
        if ( registers_[1] >= 0 )
            return input_[next_start_ .. $];
        return input_[last_start_ .. $];
    }

    /**********************************************************************************************
        Splits the input at the matches of this regular expression into an array of slices.
        Example:
            ---
            import tango.io.Stdout;
            import tango.text.Regex;

            void main()
            {
                auto strs = Regex("ab").split("abcabcababqwer");
                foreach( s; strs )
                    Stdout.formatln("{}", s);
            }
            // Prints:
            // c
            // c
            // qwer
            ---
    **********************************************************************************************/
    inout(char_t)[][] split(inout(char_t)[] input)
    {
        auto res = new inout(char_t)[][PREALLOC];
        uint index;
        inout(char_t)[] tmp = input;

        foreach ( r; search(input) )
        {
            tmp = cast(inout(char_t)[])pre;
            res[index++] = tmp[last_start_ .. $];
            if ( index >= res.length )
                res.length = res.length*2;
            tmp = cast(inout(char_t)[])post;
        }

        res[index++] = tmp;
        res.length = index;
        return res;
    }

    /**********************************************************************************************
        Returns a copy of the input with all matches replaced by replacement.
    **********************************************************************************************/
    char_t[] replaceAll(const(char_t)[] input, const(char_t)[] replacement, char_t[] output_buffer=null)
    {
        const(char_t)[] tmp = input;
        if ( output_buffer.length <= 0 )
            output_buffer = new char_t[input.length+replacement.length];
        output_buffer.length = 0;

        foreach ( r; search(input) )
        {
            tmp = pre;
            if ( tmp.length > last_start_ )
                output_buffer ~= tmp[last_start_ .. $];
            output_buffer ~= replacement;
            tmp = post;
        }
        output_buffer ~= tmp;
        return output_buffer;
    }

    /**********************************************************************************************
        Returns a copy of the input with the last match replaced by replacement.
    **********************************************************************************************/
    char_t[] replaceLast(const(char_t)[] input, const(char_t)[] replacement, char_t[] output_buffer=null)
    {
        const(char_t)[] tmp_pre, tmp_post;
        if ( output_buffer.length <= 0 )
            output_buffer = new char_t[input.length+replacement.length];
        output_buffer.length = 0;

        foreach ( r; search(input) ) {
            tmp_pre = pre;
            tmp_post = post;
        }

        if ( tmp_pre !is null || tmp_post !is null ) {
            output_buffer ~= tmp_pre;
            output_buffer ~= replacement;
            output_buffer ~= tmp_post;
        }
        else
            output_buffer ~= input;

        return output_buffer;
    }

    /**********************************************************************************************
        Returns a copy of the input with the first match replaced by replacement.
    **********************************************************************************************/
    char_t[] replaceFirst(const(char_t)[] input, const(char_t)[] replacement, char_t[] output_buffer=null)
    {
        const(char_t)[] tmp = input;
        if ( output_buffer.length <= 0 )
            output_buffer = new char_t[input.length+replacement.length];
        output_buffer.length = 0;

        if ( test(input) )
        {
            tmp = pre;
            if ( tmp.length > last_start_ )
                output_buffer ~= tmp[last_start_ .. $];
            output_buffer ~= replacement;
            tmp = post;
        }
        output_buffer ~= tmp;
        return output_buffer;
    }

    /**********************************************************************************************
        Calls dg for each match and replaces it with dg's return value.
    **********************************************************************************************/
    char_t[] replaceAll(const(char_t)[] input, char_t[] delegate(RegExpT!(char_t)) dg, char_t[] output_buffer=null)
    {
        const(char_t)[]    tmp = input;
        uint        offset;
        if ( output_buffer.length <= 0 )
            output_buffer = new char_t[input.length];
        output_buffer.length = 0;

        foreach ( r; search(input) )
        {
            tmp = pre;
            if ( tmp.length > last_start_ )
                output_buffer ~= tmp[last_start_ .. $];
            output_buffer ~= dg(this);
            tmp = post;
        }
        output_buffer ~= tmp;
        return output_buffer;
    }

    /**********************************************************************************************
        Compiles the regular expression to D code.

        NOTE : Remember to import this module (tango.text.Regex) in the module where you put the
        generated D code.

    **********************************************************************************************/
    // TODO: input-end special case
    const(char)[] compileToD(const(char)[] func_name = "match", bool lexer=false)
    {
        const(char)[] code;
        const(char)[] str_type;
        static if ( is(char_t == char) )
            str_type = "const(char)[]";
        static if ( is(char_t == wchar) )
            str_type = "const(wchar)[]";
        static if ( is(char_t == dchar) )
            str_type = "const(dchar)[]";

        if ( lexer )
            code = Format.convert("// {}\nbool {}({} input, out uint token, out {} match", pattern_, func_name, str_type, str_type);
        else {
            code = Format.convert("// {}\nbool match({} input", pattern_, str_type);
            code ~= Format.convert(", ref {}[] groups", str_type);
        }
        code ~= Format.convert(")\n{{\n    uint s = {};", tdfa_.start.index);

        uint num_vars = tdfa_.num_regs;
        if ( num_vars > 0 )
        {
            if ( lexer )
                code ~= "\n    static int ";
            else
                code ~= "\n    int ";
            bool first = true;
            for ( int i = 0, used = 0; i < num_vars; ++i )
            {
                bool hasInit = false;
                foreach ( cmd; tdfa_.initializer )
                {
                    if ( cmd.dst == i ) {
                        hasInit = true;
                        break;
                    }
                }

                if ( first )
                    first = false;
                else
                    code ~= ", ";
                if ( used > 0 && used % 10 == 0 )
                    code ~= "\n        ";
                ++used;
                code ~= Format.convert("r{}", i);

                if ( hasInit )
                    code ~= "=0";
                else
                    code ~= "=-1";
            }
            code ~= ";";
        }

        code ~= "\n\n    for ( size_t p, next_p; p < input.length; )\n    {";
        code ~= "\n        dchar c = cast(dchar)input[p];\n        if ( c & 0x80 )\n            decode(input, next_p);";
        code ~= "\n        else\n            next_p = p+1;\n        switch ( s )\n        {";

        size_t[] finish_states;
        foreach ( s; tdfa_.states )
        {
            code ~= Format.convert("\n            case {}:", s.index);

            if ( s.accept )
            {
                finish_states ~= s.index;

                tdfa_t.State target;
                foreach ( t; s.transitions )
                {
                    if ( target is null )
                        target = t.target;
                    else if ( target !is t.target )
                    {
                        target = null;
                        break;
                    }
                }
                if ( target !is null && target is s )
                    s.transitions = null;
            }

            bool first_if=true;
            charclass_t cc, ccTest;

            foreach ( t; s.transitions.sort )
            {
                ccTest.add(t.predicate.getInput);
                ccTest.optimize;
                if ( t.predicate.getInput < ccTest )
                    cc = t.predicate.getInput;
                else
                    cc = ccTest;

                if ( first_if ) {
                    code ~= "\n                if ( ";
                    first_if = false;
                }
                else
                    code ~= "\n                else if ( ";
                bool first_cond=true;
                foreach ( cr; cc.parts )
                {
                    if ( first_cond )
                        first_cond = false;
                    else
                        code ~= " || ";
                    if ( cr.l == cr.r )
                        code ~= Format.convert("c == 0x{:x}", cast(int)cr.l);
                    else
                        code ~= Format.convert("c >= 0x{:x} && c <= 0x{:x}", cast(int)cr.l, cast(int)cr.r);
                }
                code ~= Format.convert(" ) {{\n                    s = {};", t.target.index);

                if ( t.predicate.type == typeof(t.predicate.type).consume )
                    code ~= "\n                    p = next_p;";
                foreach ( cmd; t.commands )
                    code ~= compileCommand(cmd, "                    ");
/*
                // if inp ends here and we do not already accept, try to add an explicit string/line end
                if ( p >= inp.length && !s.accept && c != 0 ) {
                    c = 0;
                    goto Lprocess_char;
                }
*/
                code ~= "\n                }";
            }

            if ( !first_if )
                code ~= Format.convert(
                    "\n                else\n                    {};\n                break;",
                    s.accept?Format.convert("goto finish{}", s.index):"return false"
                );
            else
                code ~= Format.convert("\n                {};", s.accept?Format.convert("goto finish{}", s.index):"return false");
        }

        // create finisher groups
        size_t[][size_t] finisherGroup;
        foreach ( fs; finish_states )
        {
            // check if finisher group with same commands exists
            bool haveFinisher = false;
            foreach ( fg; finisherGroup.keys )
            {
                bool equalCommands = false;
                if ( tdfa_.states[fs].finishers.length == tdfa_.states[fg].finishers.length )
                {
                    equalCommands = true;
                    foreach ( i, cmd; tdfa_.states[fs].finishers )
                    {
                        if ( cmd != tdfa_.states[fg].finishers[i] ) {
                            equalCommands = false;
                            break;
                        }
                    }
                }
                if ( equalCommands ) {
                    // use existing group for this state
                    finisherGroup[fg] ~= fs;
                    haveFinisher = true;
                    break;
                }
            }
            // create new group
            if ( !haveFinisher )
                finisherGroup[fs] ~= fs;
        }


        code ~= "\n            default:\n                assert(0);\n        }\n    }\n\n    switch ( s )\n    {";
        foreach ( group, states; finisherGroup )
        {
            foreach ( s; states )
                code ~= Format.convert("\n        case {}: finish{}:", s, s);

            foreach ( cmd; tdfa_.states[group].finishers )
            {
                if ( lexer )
                {
                    if ( tdfa_.states[group].finishers.length > 1 )
                        throw new RegExpException("Lexer error: more than one finisher in flm lexer!");
                    if ( cmd.dst % 2 == 0 || cmd.dst >= tdfa_.num_tags )
                        throw new RegExpException(Format.convert("Lexer error: unexpected dst register {} in flm lexer!", cmd.dst).idup);
                    code ~= Format.convert("\n            match = input[0 .. r{}];\n            token = {};", cmd.src, cmd.dst/2);
                }
                else
                    code ~= compileCommand(cmd, "            ");
            }

            code ~= "\n            break;";
        }
        code ~= "\n        default:\n            return false;\n    }\n";

        if ( !lexer )
        {
            code ~= Format.convert("\n    groups.length = {};", tdfa_.num_tags/2);
            for ( int i = 0; i < tdfa_.num_tags/2; ++i )
                code ~= Format.convert("\n    if ( r{} > -1 && r{} > -1 )\n        groups[{}] = input[r{} .. r{}];", 2*i, 2*i+1, i, 2*i, 2*i+1);
        }

        code ~= "\n    return true;\n}";
        return code;
    }

    /*********************************************************************************************
        Get the pattern with which this regex was constructed.
    **********************************************************************************************/
    public const(char_t)[] pattern()
    {
        return pattern_;
    }

    /*********************************************************************************************
        Get the tag count of this regex, representing the number of sub-matches.

        This value is the max valid value for match/opIndex.
    **********************************************************************************************/
    uint tagCount()
    {
        return tdfa_.num_tags;
    }

    int[]       registers_;
    size_t      next_start_,
                last_start_;

    debug(TangoRegex) tnfa_t tnfa_;
    tdfa_t      tdfa_;
private:
    const int        PREALLOC = 16;
    const(char_t)[]  input_,
                     pattern_;

    const(char)[] compileCommand(tdfa_t.Command cmd, const(char_t)[] indent)
    {
        const(char)[]  code,
                dst;
        code ~= Format.convert("\n{}r{} = ", indent, cmd.dst);
        if ( cmd.src == tdfa_.CURRENT_POSITION_REGISTER )
            code ~= "p;";
        else
            code ~= Format.convert("r{};", cmd.src);
        return code.idup;
    }
}

alias RegExpT!(char) Regex;

debug(utf) import tango.stdc.stdio;
// the following block is stolen from phobos.
// the copyright notice applies for this block only.
/*
 *  Copyright (C) 2003-2004 by Digital Mars, www.digitalmars.com
 *  Written by Walter Bright
 *
 *  This software is provided 'as-is', without any express or implied
 *  warranty. In no event will the authors be held liable for any damages
 *  arising from the use of this software.
 *
 *  Permission is granted to anyone to use this software for any purpose,
 *  including commercial applications, and to alter it and redistribute it
 *  freely, subject to the following restrictions:
 *
 *  o  The origin of this software must not be misrepresented; you must not
 *     claim that you wrote the original software. If you use this software
 *     in a product, an acknowledgment in the product documentation would be
 *     appreciated but is not required.
 *  o  Altered source versions must be plainly marked as such, and must not
 *     be misrepresented as being the original software.
 *  o  This notice may not be removed or altered from any source
 *     distribution.
 */

class UtfException : Exception
{
    size_t idx; /// index in string of where error occurred

    this(immutable(char)[] s, size_t i)
    {
        idx = i;
        super(s);
    }
}

bool isValidDchar(dchar c)
{
    /* Note: FFFE and FFFF are specifically permitted by the
     * Unicode standard for application internal use, but are not
     * allowed for interchange.
     * (thanks to Arcane Jill)
     */

    return c < 0xD800 ||
        (c > 0xDFFF && c <= 0x10FFFF /*&& c != 0xFFFE && c != 0xFFFF*/);
}

/* *************
 * Decodes and returns character starting at s[idx]. idx is advanced past the
 * decoded character. If the character is not well formed, a UtfException is
 * thrown and idx remains unchanged.
 */

dchar decode(const(char)[] s, ref size_t idx)
    {
        size_t len = s.length;
        dchar V;
        size_t i = idx;
        char u = s[i];

        if (u & 0x80)
        {   uint n;
            char u2;

            /* The following encodings are valid, except for the 5 and 6 byte
             * combinations:
             *  0xxxxxxx
             *  110xxxxx 10xxxxxx
             *  1110xxxx 10xxxxxx 10xxxxxx
             *  11110xxx 10xxxxxx 10xxxxxx 10xxxxxx
             *  111110xx 10xxxxxx 10xxxxxx 10xxxxxx 10xxxxxx
             *  1111110x 10xxxxxx 10xxxxxx 10xxxxxx 10xxxxxx 10xxxxxx
             */
            for (n = 1; ; n++)
            {
                if (n > 4)
                    goto Lerr;          // only do the first 4 of 6 encodings
                if (((u << n) & 0x80) == 0)
                {
                    if (n == 1)
                        goto Lerr;
                    break;
                }
            }

            // Pick off (7 - n) significant bits of B from first byte of octet
            V = cast(dchar)(u & ((1 << (7 - n)) - 1));

            if (i + (n - 1) >= len)
                goto Lerr;                      // off end of string

            /* The following combinations are overlong, and illegal:
             *  1100000x (10xxxxxx)
             *  11100000 100xxxxx (10xxxxxx)
             *  11110000 1000xxxx (10xxxxxx 10xxxxxx)
             *  11111000 10000xxx (10xxxxxx 10xxxxxx 10xxxxxx)
             *  11111100 100000xx (10xxxxxx 10xxxxxx 10xxxxxx 10xxxxxx)
             */
            u2 = s[i + 1];
            if ((u & 0xFE) == 0xC0 ||
                (u == 0xE0 && (u2 & 0xE0) == 0x80) ||
                (u == 0xF0 && (u2 & 0xF0) == 0x80) ||
                (u == 0xF8 && (u2 & 0xF8) == 0x80) ||
                (u == 0xFC && (u2 & 0xFC) == 0x80))
                goto Lerr;                      // overlong combination

            for (uint j = 1; j != n; j++)
            {
                u = s[i + j];
                if ((u & 0xC0) != 0x80)
                    goto Lerr;                  // trailing bytes are 10xxxxxx
                V = (V << 6) | (u & 0x3F);
            }
            if (!isValidDchar(V))
                goto Lerr;
            i += n;
        }
        else
        {
            V = cast(dchar) u;
            i++;
        }

        idx = i;
        return V;

      Lerr:
        throw new Exception("4invalid UTF-8 sequence");
    }

/*  ditto */

dchar decode(const(wchar)[] s, ref size_t idx)
    in
    {
        assert(idx >= 0 && idx < s.length);
    }
    out (result)
    {
        assert(isValidDchar(result));
    }
    body
    {
        const(char)[] msg;
        dchar V;
        size_t i = idx;
        uint u = s[i];

        if (u & ~0x7F)
        {   if (u >= 0xD800 && u <= 0xDBFF)
            {   uint u2;

                if (i + 1 == s.length)
                {   msg = "surrogate UTF-16 high value past end of string";
                    goto Lerr;
                }
                u2 = s[i + 1];
                if (u2 < 0xDC00 || u2 > 0xDFFF)
                {   msg = "surrogate UTF-16 low value out of range";
                    goto Lerr;
                }
                u = ((u - 0xD7C0) << 10) + (u2 - 0xDC00);
                i += 2;
            }
            else if (u >= 0xDC00 && u <= 0xDFFF)
            {   msg = "unpaired surrogate UTF-16 value";
                goto Lerr;
            }
            else if (u == 0xFFFE || u == 0xFFFF)
            {   msg = "illegal UTF-16 value";
                goto Lerr;
            }
            else
                i++;
        }
        else
        {
            i++;
        }

        idx = i;
        return cast(dchar)u;

      Lerr:
        throw new UtfException(msg.idup, i);
    }

/*  ditto */

dchar decode(const(dchar)[] s, ref size_t idx)
    in
    {
        assert(idx >= 0 && idx < s.length);
    }
    body
    {
        size_t i = idx;
        dchar c = s[i];

        if (!isValidDchar(c))
            goto Lerr;
        idx = i + 1;
        return c;

      Lerr:
        throw new UtfException("5invalid UTF-32 value", i);
    }



/* =================== Encode ======================= */

/* *****************************
 * Encodes character c and appends it to array s[].
 */

void encode(ref const(char)[] s, dchar c)
    in
    {
        assert(isValidDchar(c));
    }
    body
    {
        const(char)[] r = s;

        if (c <= 0x7F)
        {
            r ~= cast(char) c;
        }
        else
        {
            char[4] buf;
            uint L;

            if (c <= 0x7FF)
            {
                buf[0] = cast(char)(0xC0 | (c >> 6));
                buf[1] = cast(char)(0x80 | (c & 0x3F));
                L = 2;
            }
            else if (c <= 0xFFFF)
            {
                buf[0] = cast(char)(0xE0 | (c >> 12));
                buf[1] = cast(char)(0x80 | ((c >> 6) & 0x3F));
                buf[2] = cast(char)(0x80 | (c & 0x3F));
                L = 3;
            }
            else if (c <= 0x10FFFF)
            {
                buf[0] = cast(char)(0xF0 | (c >> 18));
                buf[1] = cast(char)(0x80 | ((c >> 12) & 0x3F));
                buf[2] = cast(char)(0x80 | ((c >> 6) & 0x3F));
                buf[3] = cast(char)(0x80 | (c & 0x3F));
                L = 4;
            }
            else
            {
                assert(0);
            }
            r ~= buf[0 .. L];
        }
        s = r;
    }

/*  ditto */

void encode(ref const(wchar)[] s, dchar c)
    in
    {
        assert(isValidDchar(c));
    }
    body
    {
        const(wchar)[] r = s;

        if (c <= 0xFFFF)
        {
            r ~= cast(wchar) c;
        }
        else
        {
            wchar[2] buf;

            buf[0] = cast(wchar) ((((c - 0x10000) >> 10) & 0x3FF) + 0xD800);
            buf[1] = cast(wchar) (((c - 0x10000) & 0x3FF) + 0xDC00);
            r ~= buf;
        }
        s = r;
    }

/*  ditto */

void encode(ref const(dchar)[] s, dchar c)
    in
    {
        assert(isValidDchar(c));
    }
    body
    {
        s ~= c;
    }

debug(UnitTest)
{
    unittest
    {
        // match a fixed string
        Regex r;
        r = new Regex("abc");
        assert(r.test("abc123"));
        assert(r.test("feabc123"));
        assert(!r.test("abe123"));

        // match a non-ASCII string
        r = new Regex("☃");
        assert(r.test("a☃c123"));

        // capture
        r = new Regex("☃(c)");
        assert(r.test("a☃c123"));
        assert(r.match(1) == "c");

        /** dot metacharacter does not work. */
        r = new Regex("..");
        assert(r.test("a☃c123"), "'"~r.test("a☃c123")~"'");

        // dot capture
        r = new Regex("(..)");
        assert(r.test("a☃c123"));
        assert(r.match(1) == "a☃");


				
        // two captures
        r = new Regex(`(.)(.)`);
        assert(r.test("a☃c123"));
        assert(r.match(1) == "a");
        assert(r.match(2) == "☃");

        // multiple letters
        r = new Regex(".*(e+).*");
        assert(r.test("aeeeeec123"));
        assert(r.match(1) == "eeeee", "Expected: eeeee Got: " ~ r.match(1));
        assert(!r.test("abfua"));

        // multiple snowmen
        r = new Regex(".*(☃+).*");
        assert(r.test("a☃☃☃☃☃c123"));
        assert(r.match(1) == "☃☃☃☃☃", "Expected: ☃☃☃☃☃ Got: " ~ r.match(1));
        assert(!r.test("abeua"));

        /** 
           "*" quantifier bug. In "(☃+)" pattern test ((r.match(0) == "☃☃☃☃☃")&&(r.match(1) == "☃☃☃☃☃")) has passed.
        */
        // multiple snowmen
        r = new Regex("(☃+)"); 
        assert(r.test("a☃☃☃☃☃c123"));
        assert(r.match(0) == "☃☃☃☃☃");
        assert(r.match(1) == "☃☃☃☃☃");
        assert(r.test("a☃beua"));
    }

    debug(RegexTestOnly)
    {
        import tango.io.Stdout;
        void main() { Stdout("All tests pass").newline(); }
    }
}<|MERGE_RESOLUTION|>--- conflicted
+++ resolved
@@ -720,16 +720,8 @@
             any_char = {parts: [
                 {l_:0x0001, r_:0xffff}
             ]},
-<<<<<<< HEAD
-            dot_oper = {parts: [ {l_:0x0001, r_:0xffff}
-                /*{l_:0x09,r_:0x13},{l_:0x20, r_:0x7e},{l_:0xa0, r_:0xff},
-                {l_:0x0100, r_:0x017f},   // latin extended a
-                {l_:0x0180, r_:0x024f},   // latin extended b
-                {l_:0x20a3, r_:0x20b5},   // currency symbols*/
-=======
             dot_oper = {parts: [
                 {l_:0x0001, r_:0xffff}
->>>>>>> 4c9566e9
             ]},
             alphanum_ = {parts: [
                 {l_:0x30, r_:0x39},
@@ -4740,19 +4732,17 @@
         assert(r.test("a☃c123"));
         assert(r.match(1) == "c");
 
-        /** dot metacharacter does not work. */
+        // dot
         r = new Regex("..");
-        assert(r.test("a☃c123"), "'"~r.test("a☃c123")~"'");
+        assert(r.test("a☃c123"));
 
         // dot capture
         r = new Regex("(..)");
         assert(r.test("a☃c123"));
         assert(r.match(1) == "a☃");
 
-
-				
         // two captures
-        r = new Regex(`(.)(.)`);
+        r = new Regex("(.)(.)");
         assert(r.test("a☃c123"));
         assert(r.match(1) == "a");
         assert(r.match(2) == "☃");
@@ -4769,15 +4759,12 @@
         assert(r.match(1) == "☃☃☃☃☃", "Expected: ☃☃☃☃☃ Got: " ~ r.match(1));
         assert(!r.test("abeua"));
 
-        /** 
-           "*" quantifier bug. In "(☃+)" pattern test ((r.match(0) == "☃☃☃☃☃")&&(r.match(1) == "☃☃☃☃☃")) has passed.
-        */
         // multiple snowmen
-        r = new Regex("(☃+)"); 
+        r = new Regex("(☃*)");
         assert(r.test("a☃☃☃☃☃c123"));
         assert(r.match(0) == "☃☃☃☃☃");
         assert(r.match(1) == "☃☃☃☃☃");
-        assert(r.test("a☃beua"));
+        assert(r.test("abeua"));
     }
 
     debug(RegexTestOnly)
