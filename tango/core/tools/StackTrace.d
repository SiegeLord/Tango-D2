
/**
 *   Stacktracing
 *
 *   Functions to generate a stacktrace.
 *
 *  Copyright: Copyright (C) 2009 Fawzi
 *  License:   Tango License
 *  Author:    Fawzi Mohamed
 */
module tango.core.tools.StackTrace;
import tango.core.tools.Demangler;
import tango.core.Runtime;
import tango.core.Thread;
import tango.core.Traits: ctfe_i2a;
import tango.stdc.string;
import tango.stdc.stringz : fromStringz;
import tango.stdc.stdlib: abort;
import tango.core.tools.FrameInfo;

version(Windows){
    import tango.core.tools.WinStackTrace;
} else {
    import tango.stdc.posix.ucontext;
    import tango.stdc.posix.sys.types: pid_t,pthread_t;
    import tango.stdc.signal;
    import tango.stdc.stdlib;
}
version(linux){
    import tango.core.tools.LinuxStackTrace;
}

version(CatchRecursiveTracing){
    __gshared ThreadLocal!(int) recursiveStackTraces;

    shared static this(){
        recursiveStackTraces=new ThreadLocal!(int)(0);
    }
}

version(Windows){
} else {
   struct TraceContext{
       bool hasContext;
       ucontext_t context;
       pid_t hProcess;
       pthread_t hThread;
   }
}

alias size_t function(TraceContext* context,TraceContext* contextOut,size_t*traceBuf,size_t bufLength,int *flags) AddrBacktraceFunc;
__gshared AddrBacktraceFunc addrBacktraceFnc;
alias bool function(ref FrameInfo fInfo,TraceContext* context,char[] buf) SymbolizeFrameInfoFnc;
__gshared SymbolizeFrameInfoFnc symbolizeFrameInfoFnc;

shared static this(){
    addrBacktraceFnc=&defaultAddrBacktrace;
    symbolizeFrameInfoFnc=&defaultSymbolizeFrameInfo;
}

/// sets the function used for address stacktraces
extern(C) void rt_setAddrBacktraceFnc(AddrBacktraceFunc f){
    addrBacktraceFnc=f;
}
/// sets the function used to symbolize a FrameInfo
extern(C) void rt_setSymbolizeFrameInfoFnc(SymbolizeFrameInfoFnc f){
    symbolizeFrameInfoFnc=f;
}
/// creates a stack trace (defined in the runtime)
extern(C) Exception.TraceInfo rt_createTraceContext( void* ptr );

alias Exception.TraceInfo function( void* ptr = null ) TraceHandler;

/// builds a backtrace of addresses, the addresses are addresses of the *next* instruction,
/// *return* addresses, the most likely the calling instruction is the one before them
/// (stack top excluded)
extern(C) size_t rt_addrBacktrace(TraceContext* context, TraceContext *contextOut,size_t*traceBuf,size_t bufLength,int *flags){
    if (addrBacktraceFnc !is null){
        return addrBacktraceFnc(context,contextOut,traceBuf,bufLength,flags);
    } else {
        return 0;
    }
}

/// tries to sybolize a frame information, this should try to build the best
/// backtrace information, if possible finding the calling context, thus
/// if fInfo.exactAddress is false the address might be changed to the one preceding it
/// returns true if it managed to at least find the function name
extern(C) bool rt_symbolizeFrameInfo(ref FrameInfo fInfo,TraceContext* context,char[] buf){
    if (symbolizeFrameInfoFnc !is null){
        return symbolizeFrameInfoFnc(fInfo,context,buf);
    } else {
        return false;
    }
}

// names of the functions that should be ignored for the backtrace
__gshared int[const(char)[]] internalFuncs;
shared static this(){
    internalFuncs["D5tango4core10stacktrace10StackTrace20defaultAddrBacktraceFPS5tango4core10stacktrace10StackTrace12TraceContextPS5tango4core10stacktrace10StackTrace12TraceContextPkkPiZk"]=1;
    internalFuncs["_D5tango4core10stacktrace10StackTrace20defaultAddrBacktraceFPS5tango4core10stacktrace10StackTrace12TraceContextPS5tango4core10stacktrace10StackTrace12TraceContextPmmPiZm"]=1;
    internalFuncs["rt_addrBacktrace"]=1;
    internalFuncs["D5tango4core10stacktrace10StackTrace14BasicTraceInfo5traceMFPS5tango4core10stacktrace10StackTrace12TraceContextiZv"]=1;
    internalFuncs["D5tango4core10stacktrace10StackTrace11basicTracerFPvZC9Exception9TraceInfo"]=1;
    internalFuncs["rt_createTraceContext"]=1;
    internalFuncs["D2rt6dmain24mainUiPPaZi7runMainMFZv"]=1;
    internalFuncs["D2rt6dmain24mainUiPPaZi6runAllMFZv"]=1;
    internalFuncs["D2rt6dmain24mainUiPPaZi7tryExecMFDFZvZv"]=1;
    internalFuncs["_D5tango4core10stacktrace10StackTrace20defaultAddrBacktraceFPS5tango4core10stacktrace10StackTrace12TraceContextPS5tango4core10stacktrace10StackTrace12TraceContextPkkPiZk"]=1;
    internalFuncs["_rt_addrBacktrace"]=1;
    internalFuncs["_D5tango4core10stacktrace10StackTrace14BasicTraceInfo5traceMFPS5tango4core10stacktrace10StackTrace12TraceContextiZv"]=1;
    internalFuncs["_D5tango4core10stacktrace10StackTrace11basicTracerFPvZC9Exception9TraceInfo"]=1;
    internalFuncs["_rt_createTraceContext"]=1;
    internalFuncs["_D2rt8compiler3dmd2rt6dmain24mainUiPPaZi7runMainMFZv"]=1;
    internalFuncs["_D2rt8compiler3dmd2rt6dmain24mainUiPPaZi6runAllMFZv"]=1;
    internalFuncs["_D2rt8compiler3dmd2rt6dmain24mainUiPPaZi7tryExecMFDFZvZv"]=1;
    internalFuncs["main"]=1;
    // glib specific
    internalFuncs["__libc_start_main"]=1;
    // backtrace() gets always the backtrace at the point it were called, so
    // ignore things we don't really want to see
    internalFuncs["_D5tango4core5tools10StackTrace20defaultAddrBacktraceFPS5tango4core5tools10StackTrace12TraceContextPS5tango4core5tools10StackTrace12TraceContextPkkPiZk"]=1;
    internalFuncs["_D5tango4core5tools10StackTrace14BasicTraceInfo5traceMFPS5tango4core5tools10StackTrace12TraceContextiZv"]=1;
    internalFuncs["_D5tango4core5tools10StackTrace11basicTracerFPvZC9Exception9TraceInfo"]=1;
    // assertion internals should not be shown to users
    internalFuncs["onAssertError"]=1;
    internalFuncs["_d_assert"]=1;
    internalFuncs["onAssertErrorMsg"]=1;
    internalFuncs["_d_assert_msg"]=1;
    // ignore calls when called for uncaught exceptions
    internalFuncs["_d_throwc"]=1;
}

// function to determine if a name is an internal method
char[][] internalMethodEnders = [
    "8__assertFiZv",
    "9__requireMFZv"
];
bool isInternalMethod(char[] name)
{
    static bool endsWith(char[] str, char[] what)
    {
        if (str.length < what.length)
            return false;
        return str[$-what.length .. $] == what;
    }
    if (name[0..2] != "_D"){
        return false;
    }
    foreach (end; internalMethodEnders){
        if (endsWith(name, end)){
            return true;
        }
    }
    return false;
}

/// returns the name of the function at the given adress (if possible)
/// function@ and then the address. For delegates you can use .funcptr
/// does not demangle
const(char)[] nameOfFunctionAt(void* addr, char[] buf){
    FrameInfo fInfo;
    fInfo.clear();
    fInfo.address=cast(size_t)addr;
    if (rt_symbolizeFrameInfo(fInfo,null,buf) && fInfo.func.length){
        return fInfo.func;
    } else {
        return "function@"~ctfe_i2a(cast(size_t)addr);
    }
}
/// ditto
const(char)[] nameOfFunctionAt(void * addr){
    char[1024] buf;
    return nameOfFunctionAt(addr,buf).dup;
}

/// precision of the addresses given by the backtrace function
enum AddrPrecision{
    AllReturn=0,
    TopExact=1,
    AllExact=3
}

/// basic class that represents a stacktrace
class BasicTraceInfo: Throwable.TraceInfo{
    size_t[] traceAddresses;
    size_t[128] traceBuf;
    AddrPrecision addrPrecision;
    TraceContext context;
    /// cretes an empty stacktrace
    this(){}
    /// creates a stacktrace with the given traceAddresses
    this(size_t[] traceAddresses,AddrPrecision addrPrecision){
        this.traceAddresses[]=traceAddresses;
        if (traceAddresses.length<=traceBuf.length){
            // change to either always copy (and truncate) or never copy?
            traceBuf[0..traceAddresses.length]=traceAddresses;
            this.traceAddresses=traceBuf[0..traceAddresses.length];
        }
        this.addrPrecision=addrPrecision;
    }
    /// takes a stacktrace
    void trace(TraceContext *contextIn=null,int skipFrames=0){
        int flags;
        size_t nFrames=rt_addrBacktrace(contextIn,&context,traceBuf.ptr,traceBuf.length,&flags);
        traceAddresses=traceBuf[skipFrames..nFrames];
        addrPrecision=cast(AddrPrecision)flags;
        if (flags==AddrPrecision.TopExact && skipFrames!=0)
            addrPrecision=AddrPrecision.AllReturn;
    }
    /// loops on the stacktrace
    override int opApply(scope int delegate(ref char[]) dg )
    {
        return opApply( (ref size_t, ref char[] buf)
                        {
                            return dg( buf );
                        } );
    }

    override int opApply(scope int delegate(ref size_t line, ref char[] func) loopBody)
    {
            FrameInfo fInfo;
            for (size_t iframe=0;iframe<traceAddresses.length;++iframe){
                    char[2048] buf;
                    char[1024] buf2;
                    fInfo.clear();
                    fInfo.address=cast(size_t)traceAddresses[iframe];
                    fInfo.iframe=cast(ptrdiff_t)iframe;
                    fInfo.exactAddress=(addrPrecision & 2) || (iframe==0 && (addrPrecision & 1));
                    rt_symbolizeFrameInfo(fInfo,&context,buf);

                    auto r= fInfo.func in internalFuncs;
                    fInfo.internalFunction |= (r !is null);
                    fInfo.func = demangler.demangle(fInfo.func.dup,buf2);
                    int res=loopBody(fInfo.iframe, fInfo.func);
                    if (res) return res;
            }
            return 0;
    }
    int opApply(scope int delegate( ref FrameInfo fInfo ) loopBody){
        FrameInfo fInfo;
        for (size_t iframe=0;iframe<traceAddresses.length;++iframe){
            char[2048] buf;
            char[1024] buf2;
            fInfo.clear();
            fInfo.address=cast(size_t)traceAddresses[iframe];
            fInfo.iframe=cast(ptrdiff_t)iframe;
            fInfo.exactAddress=(addrPrecision & 2) || (iframe==0 && (addrPrecision & 1));
            rt_symbolizeFrameInfo(fInfo,&context,buf);

            if (!fInfo.internalFunction){
                auto r= (fInfo.func in internalFuncs);
                fInfo.internalFunction = (r !is null);
                if (!fInfo.internalFunction){
                    fInfo.internalFunction = isInternalMethod(fInfo.func);
                }
            }
            fInfo.func = demangler.demangle(fInfo.func,buf2);
            int res=loopBody(fInfo);
            if (res) return res;
        }
        return 0;
    }
<<<<<<< HEAD
    /// writes out the stacktrace
     override string toString()
     {
         string buf;
         foreach( i, line; this )
             buf ~= i ? "\n" ~ line : line;
         return buf;
     }
=======
    /// Writes out the stacktrace.
    void writeOut(void delegate(char[]) sink){
        int ignored = 0;
        foreach (ref fInfo; this){
            if (!fInfo.internalFunction){
                fInfo.iframe -= ignored;
                fInfo.writeOut(sink);
                fInfo.iframe += ignored;
                sink("\n");
            }
            else ignored++;
        }
    }
>>>>>>> 1afaf282
}

version(linux){
    version=LibCBacktrace;
    version=DladdrSymbolification;
    version=ElfSymbolification;
}
version(darwin){
    version=LibCBacktrace;
    version=DladdrSymbolification;
}
version(LibCBacktrace){
    extern(C)int backtrace(void**,int);
}

/// default (tango given) backtrace function
size_t defaultAddrBacktrace(TraceContext* context,TraceContext*contextOut,
    size_t*traceBuf,size_t length,int*flags){
    version(LibCBacktrace){
        //if (context!is null) return 0; // now it just gives a local trace, uncomment & skip?
        *flags=AddrPrecision.TopExact;
        return cast(size_t)backtrace(cast(void**)traceBuf,cast(int)length);
    } else version (Windows){
        return winAddrBacktrace(context,contextOut,traceBuf,length,flags);
    } else {
        return 0;
    }
}

version(DladdrSymbolification){
    extern(C) struct Dl_info {
      char *dli_fname;      /* Filename of defining object */
      void *dli_fbase;      /* Load address of that object */
      char *dli_sname;      /* Name of nearest lower symbol */
      void *dli_saddr;      /* Exact value of nearest symbol */
    }

    extern(C)int dladdr(void* addr, Dl_info* info);

    /// poor symbolication, uses dladdr, gives no line info, limited info on statically linked files
    bool dladdrSymbolizeFrameInfo(ref FrameInfo fInfo,TraceContext*context,char[] buf){
        Dl_info dli;
        void *ip=cast(void*)(fInfo.address);
        if (!fInfo.exactAddress) --ip;
        if (dladdr(ip, &dli))
        {
            if (dli.dli_fname && dli.dli_fbase){
                fInfo.offsetImg = cast(ptrdiff_t)ip - cast(ptrdiff_t)dli.dli_fbase;
                fInfo.baseImg = cast(size_t)dli.dli_fbase;
                fInfo.file=dli.dli_fname[0..strlen(dli.dli_fname)];
            }
            if (dli.dli_sname && dli.dli_saddr){
                fInfo.offsetSymb = cast(ptrdiff_t)ip - cast(ptrdiff_t)dli.dli_saddr;
                fInfo.baseSymb = cast(size_t)dli.dli_saddr;
                fInfo.func = dli.dli_sname[0..strlen(dli.dli_sname)];
            }
        }
        return true;
    }
}

version(ElfSymbolification){
version(TangoDoc)
{
    bool elfSymbolizeFrameInfo(ref FrameInfo fInfo,
        TraceContext* context, char[] buf);
}
else
{
    bool elfSymbolizeFrameInfo(ref FrameInfo fInfo,
        TraceContext* context, char[] buf)
    {
        Dl_info dli;
        void *ip=cast(void*)(fInfo.address);
        if (!fInfo.exactAddress) --ip;
        if (dladdr(ip, &dli))
        {
            if (dli.dli_fname && dli.dli_fbase){
                fInfo.offsetImg = cast(ptrdiff_t)ip - cast(ptrdiff_t)dli.dli_fbase;
                fInfo.baseImg = cast(size_t)dli.dli_fbase;
                fInfo.file=dli.dli_fname[0..strlen(dli.dli_fname)];
            }
            if (dli.dli_sname && dli.dli_saddr){
                fInfo.offsetSymb = cast(ptrdiff_t)ip - cast(ptrdiff_t)dli.dli_saddr;
                fInfo.baseSymb = cast(size_t)dli.dli_saddr;
                fInfo.func = dli.dli_sname[0..strlen(dli.dli_sname)];
            } else {
                // try static symbols
                foreach(symName,symAddr,symEnd,pub;StaticSectionInfo) {
                    if (cast(size_t)ip>=symAddr && cast(size_t)ip<symEnd) {
                        fInfo.offsetSymb = cast(ptrdiff_t)ip - cast(ptrdiff_t)symAddr;
                        fInfo.baseSymb = cast(size_t)symAddr;
                        fInfo.func = symName.dup;
                        break;
                    }
                }
            }
        }
        StaticSectionInfo.resolveLineNumber(fInfo);
        return true;
    }

}
}

/// loads symbols for the given frame info with the methods defined in tango itself
bool defaultSymbolizeFrameInfo(ref FrameInfo fInfo,TraceContext *context, char[] buf){
    version(ElfSymbolification) {
        return elfSymbolizeFrameInfo(fInfo,context,buf);
    } else version(DladdrSymbolification){
        return dladdrSymbolizeFrameInfo(fInfo,context,buf);
    } else version(Windows) {
        return winSymbolizeFrameInfo(fInfo,context,buf);
    } else {
        return false;
    }
}

/// function that generates a trace (handler compatible with old TraceInfo)
Exception.TraceInfo basicTracer( void* ptr = null ){
    BasicTraceInfo res;
    try{
        version(CatchRecursiveTracing){
            recursiveStackTraces.val=recursiveStackTraces.val+1;
            scope(exit) recursiveStackTraces.val=recursiveStackTraces.val-1;
            // printf("tracer %d\n",recursiveStackTraces.val);
            if (recursiveStackTraces.val>10) {
                Runtime.console.stderr("hit maximum recursive tracing (tracer asserting...?)\n");
                abort();
                return null;
            }
        }
        res=new BasicTraceInfo();
        res.trace(cast(TraceContext*)ptr);
    } catch (Throwable e){
        Runtime.console.stderr("tracer got exception:\n");
        Runtime.console.stderr(e.msg);
        Runtime.console.stderr(e.toString());
        Runtime.console.stderr("\n");
    }
    return res;
}

// signal handling
version(Posix){
    version(linux){
        version(X86){
            version = haveSegfaultTrace;
        }else version(X86_64){
            version = haveSegfaultTrace;
        }
    }

    extern(C) void tango_stacktrace_fault_handler (int sn, siginfo_t * si, void *ctx){
        Runtime.console.stderr(fromStringz(strsignal(sn)));
        Runtime.console.stderr(" encountered at:\n");
        ucontext_t * context = cast(ucontext_t *) ctx;
        version(haveSegfaultTrace){
            void* stack;
            void* code;
            version(X86){
                code = cast(void*) context.uc_mcontext.gregs[14];
            }else version(X86_64){
                code = cast(void*) context.uc_mcontext.gregs[0x10];
            }else{
                static assert(0);
            }

            FrameInfo fInfo;
            char[1024] buf1,buf2;
            fInfo.clear();
            fInfo.address=cast(size_t)code;
            rt_symbolizeFrameInfo(fInfo,null,buf1);
            fInfo.func = demangler.demangle(fInfo.func,buf2);
            fInfo.writeOut((in char[] s) { Runtime.console.stderr(s); });
        }
        Runtime.console.stderr("\n Stacktrace:\n");
        TraceContext tc;
        tc.hasContext=ctx is null;
        if (tc.hasContext) tc.context=*(cast(ucontext_t*)ctx);
        Exception.TraceInfo info=basicTracer(&tc);

        info.opApply((ref char[] s) { Runtime.console.stderr(s~"\n"); return 0;});

        Runtime.console.stderr("Stacktrace signal handler abort().\n");
        abort();
    }

    __gshared sigaction_t fault_action;

    void setupSegfaultTracer(){
        //use an alternative stack; this is useful when infinite recursion
        //  triggers a SIGSEGV
        void* altstack = malloc(SIGSTKSZ);
        if (altstack) {
            stack_t stack;
            stack.ss_sp = altstack;
            stack.ss_size = SIGSTKSZ;
            sigaltstack(&stack, null);
        }
        fault_action.sa_handler = cast(typeof(fault_action.sa_handler)) &tango_stacktrace_fault_handler;
        sigemptyset(&fault_action.sa_mask);
        fault_action.sa_flags = SA_SIGINFO | SA_ONSTACK;
        foreach (sig;[SIGSEGV,SIGFPE,SIGILL,SIGBUS,SIGINT]){
            sigaction(sig, &fault_action, null);
        }
    }

    version(noSegfaultTrace){
    } else {
        shared static this(){
            setupSegfaultTracer();
        }
    }
}else version(Windows){
}else {
    pragma(msg, "[INFO] SEGFAULT trace not yet implemented for this OS");
}<|MERGE_RESOLUTION|>--- conflicted
+++ resolved
@@ -261,18 +261,9 @@
         }
         return 0;
     }
-<<<<<<< HEAD
-    /// writes out the stacktrace
-     override string toString()
-     {
-         string buf;
-         foreach( i, line; this )
-             buf ~= i ? "\n" ~ line : line;
-         return buf;
-     }
-=======
+
     /// Writes out the stacktrace.
-    void writeOut(void delegate(char[]) sink){
+    void writeOut(scope void delegate(char[]) sink){
         int ignored = 0;
         foreach (ref fInfo; this){
             if (!fInfo.internalFunction){
@@ -284,7 +275,6 @@
             else ignored++;
         }
     }
->>>>>>> 1afaf282
 }
 
 version(linux){
