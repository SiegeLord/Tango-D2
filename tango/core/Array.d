--- conflicted
+++ resolved
@@ -919,7 +919,7 @@
      * Returns:
      *  The index of the first match or buf.length if no match was found.
      */
-    size_t findAdj( Elem[] buf, Elem pat, Pred2E pred = Pred2E.init );
+    size_t findAdj( Elem[] buf, Pred2E pred = Pred2E.init );
 
 }
 else
@@ -3528,11 +3528,7 @@
 	{
 		unittest
 		{
-<<<<<<< HEAD
-			auto arr = map((int i) { return i * 2L; }, [1, 17, 8, 12]);
-=======
 			auto arr = map([1, 17, 8, 12], (int i) { return i * 2L; });
->>>>>>> 439ad40a
 			assert(arr == [2L, 34L, 16L, 24L]);
 		}
 	}
@@ -3585,11 +3581,7 @@
 	{
 		unittest
 		{
-<<<<<<< HEAD
-			auto result = reduce((int i, int j) { return i * j; }, [1, 17, 8, 12]);
-=======
 			auto result = reduce([1, 17, 8, 12], (int i, int j) { return i * j; });
->>>>>>> 439ad40a
 			assert(result == 1632);
 		}
 	}
@@ -3664,16 +3656,6 @@
 						assert( r[rpos] == cur ); 
 						rpos++; 
 					} 
-<<<<<<< HEAD
-					assert( rpos == num ); 
-				} 
-			} 
-
-			test( "abcdefghij".dup, ( char c ) { return c == 'x'; }, 10 ); 
-			test( "xabcdefghi".dup, ( char c ) { return c == 'x'; },  9 ); 
-			test( "abcdefghix".dup, ( char c ) { return c == 'x'; },  9 ); 
-			test( "abxxcdefgh".dup, ( char c ) { return c == 'x'; },  8 ); 
-=======
 				} 
 				assert( rpos == num );
 			} 
@@ -3682,7 +3664,6 @@
 			test( "xabcdefghi".dup, ( char c ) { return c == 'x'; },  1 ); 
 			test( "abcdefghix".dup, ( char c ) { return c == 'x'; },  1 ); 
 			test( "abxxcdefgh".dup, ( char c ) { return c == 'x'; },  2 ); 
->>>>>>> 439ad40a
 			test( "xaxbcdxxex".dup, ( char c ) { return c == 'x'; },  5 ); 
 		} 
 	} 
